[package]
name = "grin_servers"
<<<<<<< HEAD
version = "4.1.0"
=======
version = "4.1.2-alpha.1"
>>>>>>> ddb05520
authors = ["Grin Developers <mimblewimble@lists.launchpad.net>"]
description = "Simple, private and scalable cryptocurrency implementation based on the MimbleWimble chain format."
license = "Apache-2.0"
repository = "https://github.com/mimblewimble/grin"
keywords = [ "crypto", "grin", "mimblewimble" ]
workspace = ".."
edition = "2018"

[dependencies]
hyper = "0.13"
<<<<<<< HEAD
hyper-timeout = "0.3"
spinner = "0.3"
fs2 = "0.4"
futures = "0.3"
http = "0.1"
regex = "1.3"
socks = "0.3.2"
timer = "0.2"
dirs = "1.0.3"
byteorder = "1"
crossbeam-utils = "0.7"
hyper-socks2 = "0.4"
ed25519-dalek = "1.0.0-pre.1"
data-encoding = "2"
sysinfo = "0.9"
=======
hyper-rustls = "0.20"
fs2 = "0.4"
futures = "0.3"
http = "0.2"
>>>>>>> ddb05520
lmdb-zero = "0.4.4"
rand = "0.6"
rand_core = "0.5.1"
serde = "1"
log = "0.4"
serde_derive = "1"
serde_json = "1"
chrono = "0.4.11"
tokio = {version = "0.2", features = ["full"] }
tokio-util = { version = "0.2", features = ["codec"] }
<<<<<<< HEAD
walkdir = "2.2.9"
failure = "0.1"
failure_derive = "0.1"

grin_api = { path = "../api", version = "4.1.0" }
grin_chain = { path = "../chain", version = "4.1.0" }
grin_core = { path = "../core", version = "4.1.0" }
grin_keychain = { path = "../keychain", version = "4.1.0" }
grin_p2p = { path = "../p2p", version = "4.1.0" }
grin_pool = { path = "../pool", version = "4.1.0" }
grin_store = { path = "../store", version = "4.1.0" }
grin_util = { path = "../util", version = "4.1.0" }


[target.'cfg(not(target_os = "android"))'.dependencies]
hyper-rustls = "0.19"

[target.'cfg(target_os = "android")'.dependencies]
hyper-rustls = { version = "0.20", default-features = false, features = ["webpki-tokio"] }
=======
walkdir = "2.3.1"

grin_api = { path = "../api", version = "4.1.2-alpha.1" }
grin_chain = { path = "../chain", version = "4.1.2-alpha.1" }
grin_core = { path = "../core", version = "4.1.2-alpha.1" }
grin_keychain = { path = "../keychain", version = "4.1.2-alpha.1" }
grin_p2p = { path = "../p2p", version = "4.1.2-alpha.1" }
grin_pool = { path = "../pool", version = "4.1.2-alpha.1" }
grin_store = { path = "../store", version = "4.1.2-alpha.1" }
grin_util = { path = "../util", version = "4.1.2-alpha.1" }
>>>>>>> ddb05520
<|MERGE_RESOLUTION|>--- conflicted
+++ resolved
@@ -1,10 +1,6 @@
 [package]
 name = "grin_servers"
-<<<<<<< HEAD
-version = "4.1.0"
-=======
-version = "4.1.2-alpha.1"
->>>>>>> ddb05520
+version = "5.0.0"
 authors = ["Grin Developers <mimblewimble@lists.launchpad.net>"]
 description = "Simple, private and scalable cryptocurrency implementation based on the MimbleWimble chain format."
 license = "Apache-2.0"
@@ -15,31 +11,11 @@
 
 [dependencies]
 hyper = "0.13"
-<<<<<<< HEAD
-hyper-timeout = "0.3"
-spinner = "0.3"
-fs2 = "0.4"
-futures = "0.3"
-http = "0.1"
-regex = "1.3"
-socks = "0.3.2"
-timer = "0.2"
-dirs = "1.0.3"
-byteorder = "1"
-crossbeam-utils = "0.7"
-hyper-socks2 = "0.4"
-ed25519-dalek = "1.0.0-pre.1"
-data-encoding = "2"
-sysinfo = "0.9"
-=======
-hyper-rustls = "0.20"
 fs2 = "0.4"
 futures = "0.3"
 http = "0.2"
->>>>>>> ddb05520
 lmdb-zero = "0.4.4"
 rand = "0.6"
-rand_core = "0.5.1"
 serde = "1"
 log = "0.4"
 serde_derive = "1"
@@ -47,35 +23,29 @@
 chrono = "0.4.11"
 tokio = {version = "0.2", features = ["full"] }
 tokio-util = { version = "0.2", features = ["codec"] }
-<<<<<<< HEAD
-walkdir = "2.2.9"
+walkdir = "2.3.1"
 failure = "0.1"
 failure_derive = "0.1"
+ed25519-dalek = "1"
+regex = "1.3"
+sysinfo = "0.9"
+spinner = "0.3"
+dirs = "1.0.3"
+timer = "0.2"
 
-grin_api = { path = "../api", version = "4.1.0" }
-grin_chain = { path = "../chain", version = "4.1.0" }
-grin_core = { path = "../core", version = "4.1.0" }
-grin_keychain = { path = "../keychain", version = "4.1.0" }
-grin_p2p = { path = "../p2p", version = "4.1.0" }
-grin_pool = { path = "../pool", version = "4.1.0" }
-grin_store = { path = "../store", version = "4.1.0" }
-grin_util = { path = "../util", version = "4.1.0" }
+grin_api = { path = "../api", version = "5.0.0" }
+grin_chain = { path = "../chain", version = "5.0.0" }
+grin_core = { path = "../core", version = "5.0.0" }
+grin_keychain = { path = "../keychain", version = "5.0.0" }
+grin_p2p = { path = "../p2p", version = "5.0.0" }
+grin_pool = { path = "../pool", version = "5.0.0" }
+grin_store = { path = "../store", version = "5.0.0" }
+grin_util = { path = "../util", version = "5.0.0" }
 
-
+# NOTE. We can't have hyper-rustls the same version for Android and non android. because if how rust builds dependency.
+# Android must have v0.20+
 [target.'cfg(not(target_os = "android"))'.dependencies]
-hyper-rustls = "0.19"
+hyper-rustls = "0.20"
 
 [target.'cfg(target_os = "android")'.dependencies]
-hyper-rustls = { version = "0.20", default-features = false, features = ["webpki-tokio"] }
-=======
-walkdir = "2.3.1"
-
-grin_api = { path = "../api", version = "4.1.2-alpha.1" }
-grin_chain = { path = "../chain", version = "4.1.2-alpha.1" }
-grin_core = { path = "../core", version = "4.1.2-alpha.1" }
-grin_keychain = { path = "../keychain", version = "4.1.2-alpha.1" }
-grin_p2p = { path = "../p2p", version = "4.1.2-alpha.1" }
-grin_pool = { path = "../pool", version = "4.1.2-alpha.1" }
-grin_store = { path = "../store", version = "4.1.2-alpha.1" }
-grin_util = { path = "../util", version = "4.1.2-alpha.1" }
->>>>>>> ddb05520
+hyper-rustls = { version = "0.21", default-features = false, features = ["webpki-tokio"] }