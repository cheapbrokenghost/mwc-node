// Copyright 2020 The Grin Developers
//
// Licensed under the Apache License, Version 2.0 (the "License");
// you may not use this file except in compliance with the License.
// You may obtain a copy of the License at
//
//     http://www.apache.org/licenses/LICENSE-2.0
//
// Unless required by applicable law or agreed to in writing, software
// distributed under the License is distributed on an "AS IS" BASIS,
// WITHOUT WARRANTIES OR CONDITIONS OF ANY KIND, either express or implied.
// See the License for the specific language governing permissions and
// limitations under the License.

//! Facade and handler for the rest of the blockchain implementation
//! and mostly the chain pipeline.

use crate::core::core::hash::{Hash, Hashed, ZERO_HASH};
use crate::core::core::merkle_proof::MerkleProof;
use crate::core::core::verifier_cache::VerifierCache;
use crate::core::core::{
	Block, BlockHeader, BlockSums, Committed, Inputs, KernelFeatures, Output, OutputIdentifier,
	Transaction, TxKernel,
};
use crate::core::global;
use crate::core::pow;
use crate::core::ser::ProtocolVersion;
use crate::error::{Error, ErrorKind};
use crate::pipe;
use crate::store;
use crate::txhashset;
use crate::txhashset::{PMMRHandle, TxHashSet};
use crate::types::{
	BlockStatus, ChainAdapter, CommitPos, NoStatus, Options, Tip, TxHashsetWriteStatus,
};
use crate::util::secp::pedersen::{Commitment, RangeProof};
use crate::{util::RwLock, ChainStore};
use grin_store::Error::NotFoundErr;
use std::collections::HashMap;
use std::fs::{self, File};
use std::path::{Path, PathBuf};
use std::sync::atomic::{AtomicUsize, Ordering};
use std::sync::Arc;
use std::time::{Duration, Instant};

/// Orphan pool size is limited by MAX_ORPHAN_SIZE
pub const MAX_ORPHAN_SIZE: usize = 200;

/// When evicting, very old orphans are evicted first
const MAX_ORPHAN_AGE_SECS: u64 = 300;

#[derive(Debug, Clone)]
struct Orphan {
	block: Block,
	opts: Options,
	added: Instant,
}

pub struct OrphanBlockPool {
	// blocks indexed by their hash
	orphans: RwLock<HashMap<Hash, Orphan>>,
	// additional index of height -> hash
	// so we can efficiently identify a child block (ex-orphan) after processing a block
	height_idx: RwLock<HashMap<u64, Vec<Hash>>>,
	// accumulated number of evicted block because of MAX_ORPHAN_SIZE limitation
	evicted: AtomicUsize,
}

impl OrphanBlockPool {
	fn new() -> OrphanBlockPool {
		OrphanBlockPool {
			orphans: RwLock::new(HashMap::new()),
			height_idx: RwLock::new(HashMap::new()),
			evicted: AtomicUsize::new(0),
		}
	}

	fn len(&self) -> usize {
		let orphans = self.orphans.read();
		orphans.len()
	}

	fn len_evicted(&self) -> usize {
		self.evicted.load(Ordering::Relaxed)
	}

	fn add(&self, orphan: Orphan) {
		let mut orphans = self.orphans.write();
		let mut height_idx = self.height_idx.write();
		{
			let height_hashes = height_idx
				.entry(orphan.block.header.height)
				.or_insert_with(|| vec![]);
			height_hashes.push(orphan.block.hash());
			orphans.insert(orphan.block.hash(), orphan);
		}

		if orphans.len() > MAX_ORPHAN_SIZE {
			let old_len = orphans.len();

			// evict too old
			orphans.retain(|_, ref mut x| {
				x.added.elapsed() < Duration::from_secs(MAX_ORPHAN_AGE_SECS)
			});
			// evict too far ahead
			let mut heights = height_idx.keys().cloned().collect::<Vec<u64>>();
			heights.sort_unstable();
			for h in heights.iter().rev() {
				if let Some(hs) = height_idx.remove(h) {
					for h in hs {
						let _ = orphans.remove(&h);
					}
				}
				if orphans.len() < MAX_ORPHAN_SIZE {
					break;
				}
			}
			// cleanup index
			height_idx.retain(|_, ref mut xs| xs.iter().any(|x| orphans.contains_key(&x)));

			self.evicted
				.fetch_add(old_len - orphans.len(), Ordering::Relaxed);
		}
	}

	/// Get an orphan from the pool indexed by the hash of its parent, removing
	/// it at the same time, preventing clone
	fn remove_by_height(&self, height: u64) -> Option<Vec<Orphan>> {
		let mut orphans = self.orphans.write();
		let mut height_idx = self.height_idx.write();
		height_idx
			.remove(&height)
			.map(|hs| hs.iter().filter_map(|h| orphans.remove(h)).collect())
	}

	pub fn contains(&self, hash: &Hash) -> bool {
		let orphans = self.orphans.read();
		orphans.contains_key(hash)
	}
}

/// Facade to the blockchain block processing pipeline and storage. Provides
/// the current view of the TxHashSet according to the chain state. Also
/// maintains locking for the pipeline to avoid conflicting processing.
pub struct Chain {
	db_root: String,
	store: Arc<store::ChainStore>,
	adapter: Arc<dyn ChainAdapter + Send + Sync>,
	orphans: Arc<OrphanBlockPool>,
	txhashset: Arc<RwLock<txhashset::TxHashSet>>,
	header_pmmr: Arc<RwLock<txhashset::PMMRHandle<BlockHeader>>>,
	sync_pmmr: Arc<RwLock<txhashset::PMMRHandle<BlockHeader>>>,
	verifier_cache: Arc<RwLock<dyn VerifierCache>>,
	// POW verification function
	pow_verifier: fn(&BlockHeader) -> Result<(), pow::Error>,
	archive_mode: bool,
	genesis: BlockHeader,
}

impl Chain {
	/// Initializes the blockchain and returns a new Chain instance. Does a
	/// check on the current chain head to make sure it exists and creates one
	/// based on the genesis block if necessary.
	pub fn init(
		db_root: String,
		adapter: Arc<dyn ChainAdapter + Send + Sync>,
		genesis: Block,
		pow_verifier: fn(&BlockHeader) -> Result<(), pow::Error>,
		verifier_cache: Arc<RwLock<dyn VerifierCache>>,
		archive_mode: bool,
	) -> Result<Chain, Error> {
		let store = Arc::new(store::ChainStore::new(&db_root)?);

		// DB migrations to be run prior to the chain being used.
		// Migrate full blocks to protocol version v3.
		Chain::migrate_db_v2_v3(&store)?;

		// open the txhashset, creating a new one if necessary
		let mut txhashset = txhashset::TxHashSet::open(db_root.clone(), store.clone(), None)?;

		let mut header_pmmr = PMMRHandle::new(
			Path::new(&db_root).join("header").join("header_head"),
			false,
			ProtocolVersion(1),
			None,
		)?;
		let mut sync_pmmr = PMMRHandle::new(
			Path::new(&db_root).join("header").join("sync_head"),
			false,
			ProtocolVersion(1),
			None,
		)?;

		setup_head(
			&genesis,
			&store,
			&mut header_pmmr,
			&mut sync_pmmr,
			&mut txhashset,
		)?;

		// Initialize the output_pos index based on UTXO set
		// and NRD kernel_pos index based recent kernel history.
		{
			let batch = store.batch()?;
			txhashset.init_output_pos_index(&header_pmmr, &batch)?;
			txhashset.init_recent_kernel_pos_index(&header_pmmr, &batch)?;
			batch.commit()?;
		}

		let chain = Chain {
			db_root,
			store,
			adapter,
			orphans: Arc::new(OrphanBlockPool::new()),
			txhashset: Arc::new(RwLock::new(txhashset)),
			header_pmmr: Arc::new(RwLock::new(header_pmmr)),
			sync_pmmr: Arc::new(RwLock::new(sync_pmmr)),
			pow_verifier,
			verifier_cache,
			archive_mode,
			genesis: genesis.header,
		};

		chain.log_heads()?;

		Ok(chain)
	}

	/// Return our shared header MMR handle.
	pub fn header_pmmr(&self) -> Arc<RwLock<PMMRHandle<BlockHeader>>> {
		self.header_pmmr.clone()
	}

	/// Return our shared txhashset instance.
	pub fn txhashset(&self) -> Arc<RwLock<TxHashSet>> {
		self.txhashset.clone()
	}

	/// Shared store instance.
	pub fn store(&self) -> Arc<store::ChainStore> {
		self.store.clone()
	}

	fn log_heads(&self) -> Result<(), Error> {
		let log_head = |name, head: Tip| {
			debug!(
				"{}: {} @ {} [{}]",
				name,
				head.total_difficulty.to_num(),
				head.height,
				head.hash(),
			);
		};
		log_head("head", self.head()?);
		log_head("header_head", self.header_head()?);
		log_head("sync_head", self.get_sync_head()?);

		// Needed for Node State tracking...
		let sync_head = self.get_sync_head()?;
		info!(
			"init: sync_head: {} @ {} [{}]",
			sync_head.total_difficulty.to_num(),
			sync_head.height,
			sync_head.last_block_h,
		);

		Ok(())
	}

	/// Processes a single block, then checks for orphans, processing
	/// those as well if they're found
	pub fn process_block(
		&self,
		b: Block,
		opts: Options,
		invalid_block_hashes: Vec<Hash>,
	) -> Result<Option<Tip>, Error> {
		let height = b.header.height;
		let res = self.process_block_single(b, opts, invalid_block_hashes.clone());
		if res.is_ok() {
			self.check_orphans(height + 1, invalid_block_hashes);
		}
		res
	}

	/// We plan to support receiving blocks with CommitOnly inputs.
	/// We also need to support relaying blocks with FeaturesAndCommit inputs to peers.
	/// So we need a way to convert blocks from CommitOnly to FeaturesAndCommit.
	/// Validating the inputs against the utxo_view allows us to look the outputs up.
	pub fn convert_block_v2(&self, block: Block) -> Result<Block, Error> {
		debug!(
			"convert_block_v2: {} at {} ({} -> v2)",
			block.header.hash(),
			block.header.height,
			block.inputs().version_str(),
		);

		if block.inputs().is_empty() {
			return Ok(Block {
				header: block.header,
				body: block.body.replace_inputs(Inputs::FeaturesAndCommit(vec![])),
			});
		}

		let mut header_pmmr = self.header_pmmr.write();
		let mut txhashset = self.txhashset.write();
		let inputs: Vec<_> =
			txhashset::extending_readonly(&mut header_pmmr, &mut txhashset, |ext, batch| {
				let previous_header = batch.get_previous_header(&block.header)?;
				pipe::rewind_and_apply_fork(&previous_header, ext, batch)?;
				ext.extension
					.utxo_view(ext.header_extension)
					.validate_inputs(&block.inputs(), batch)
					.map(|outputs| outputs.into_iter().map(|(out, _)| out).collect())
			})?;
		let inputs = inputs.as_slice().into();
		Ok(Block {
			header: block.header,
			body: block.body.replace_inputs(inputs),
		})
	}

	fn determine_status(
		&self,
		head: Option<Tip>,
		prev: Tip,
		prev_head: Tip,
		fork_point: Tip,
	) -> BlockStatus {
		// If head is updated then we are either "next" block or we just experienced a "reorg" to new head.
		// Otherwise this is a "fork" off the main chain.
		if let Some(head) = head {
			if head.prev_block_h == prev_head.last_block_h {
				BlockStatus::Next { prev }
			} else {
				BlockStatus::Reorg {
					prev,
					prev_head,
					fork_point,
				}
			}
		} else {
			BlockStatus::Fork {
				prev,
				head: prev_head,
				fork_point,
			}
		}
	}

	/// Quick check for "known" duplicate block up to and including current chain head.
	fn is_known(&self, header: &BlockHeader) -> Result<(), Error> {
		let head = self.head()?;
		if head.hash() == header.hash() {
			return Err(ErrorKind::Unfit("duplicate block".into()).into());
		}
		if header.total_difficulty() <= head.total_difficulty {
			if self.block_exists(header.hash())? {
				return Err(ErrorKind::Unfit("duplicate block".into()).into());
			}
		}
		Ok(())
	}

	// Check if the provided block is an orphan.
	// If block is an orphan add it to our orphan block pool for deferred processing.
	// If this is the "next" block immediately following current head then not an orphan.
	// Or if we have the previous full block then not an orphan.
	fn check_orphan(&self, block: &Block, opts: Options) -> Result<(), Error> {
		let head = self.head()?;
		let is_next = block.header.prev_hash == head.last_block_h;
		if is_next || self.block_exists(block.header.prev_hash)? {
			return Ok(());
		}

		let block_hash = block.hash();
		let orphan = Orphan {
			block: block.clone(),
			opts,
			added: Instant::now(),
		};
		self.orphans.add(orphan);

		debug!(
			"is_orphan: {:?}, # orphans {}{}",
			block_hash,
			self.orphans.len(),
			if self.orphans.len_evicted() > 0 {
				format!(", # evicted {}", self.orphans.len_evicted())
			} else {
				String::new()
			},
		);

		Err(ErrorKind::Orphan.into())
	}

	/// Attempt to add a new block to the chain.
	/// Returns true if it has been added to the longest chain
	/// or false if it has added to a fork (or orphan?).
<<<<<<< HEAD
	fn process_block_single(
		&self,
		b: Block,
		opts: Options,
		invalid_block_hashes: Vec<Hash>,
	) -> Result<Option<Tip>, Error> {
=======
	fn process_block_single(&self, b: Block, opts: Options) -> Result<Option<Tip>, Error> {
		// Check if we already know about this block.
		self.is_known(&b.header)?;

		// Process the header first.
		// If invalid then fail early.
		// If valid then continue with block processing with header_head committed to db etc.
		self.process_block_header(&b.header, opts)?;

		// Check if this block is an orphan.
		// Only do this once we know the header PoW is valid.
		self.check_orphan(&b, opts)?;

		// We can only reliably convert to "v2" if not an orphan (may spend output from previous block).
		// We convert from "v3" to "v2" by looking up outputs to be spent.
		// This conversion also ensures a block received in "v2" has valid input features (prevents malleability).
		let b = self.convert_block_v2(b)?;

>>>>>>> ddb05520
		let (maybe_new_head, prev_head) = {
			let mut header_pmmr = self.header_pmmr.write();
			let mut txhashset = self.txhashset.write();
			let batch = self.store.batch()?;
<<<<<<< HEAD
			let mut ctx = self.new_ctx(
				opts,
				batch,
				&mut header_pmmr,
				&mut txhashset,
				invalid_block_hashes,
			)?;
=======
			let prev_head = batch.head()?;
			let mut ctx = self.new_ctx(opts, batch, &mut header_pmmr, &mut txhashset)?;
>>>>>>> ddb05520

			let maybe_new_head = pipe::process_block(&b, &mut ctx);

			// We have flushed txhashset extension changes to disk
			// but not yet committed the batch.
			// A node shutdown at this point can be catastrophic...
			// We prevent this via the stop_lock (see above).
			if maybe_new_head.is_ok() {
				ctx.batch.commit()?;
			}

			// release the lock and let the batch go before post-processing
			(maybe_new_head, prev_head)
		};

		match maybe_new_head {
			Ok((head, fork_point)) => {
				let prev = self.get_previous_header(&b.header)?;
				let status = self.determine_status(
					head,
					Tip::from_header(&prev),
					prev_head,
					Tip::from_header(&fork_point),
				);

				// notifying other parts of the system of the update
				self.adapter.block_accepted(&b, status, opts);

				Ok(head)
			}
			Err(e) => match e.kind() {
<<<<<<< HEAD
				ErrorKind::Orphan(msg) => {
					let block_hash = b.hash();
					let orphan = Orphan {
						block: b,
						opts: opts,
						added: Instant::now(),
					};

					self.orphans.add(orphan);

					debug!(
						"process_block: orphan: {:?}, {}, # orphans {}{}",
						block_hash,
						msg,
						self.orphans.len(),
						if self.orphans.len_evicted() > 0 {
							format!(", # evicted {}", self.orphans.len_evicted())
						} else {
							String::new()
						},
					);
					Err(ErrorKind::Orphan(msg).into())
				}
=======
>>>>>>> ddb05520
				ErrorKind::Unfit(ref msg) => {
					debug!(
						"Block {} at {} is unfit at this time: {}",
						b.hash(),
						b.header.height,
						msg
					);
					Err(ErrorKind::Unfit(msg.clone()).into())
				}
				_ => {
					info!(
						"Rejected block {} at {}: {:?}",
						b.hash(),
						b.header.height,
						e
					);
					Err(ErrorKind::Other(format!("Rejected block, {:?}", e)).into())
				}
			},
		}
	}

	/// Process a block header received during "header first" propagation.
	/// Note: This will update header MMR and corresponding header_head
	/// if total work increases (on the header chain).
	pub fn process_block_header(
		&self,
		bh: &BlockHeader,
		opts: Options,
		invalid_block_hashes: Vec<Hash>,
	) -> Result<(), Error> {
		let mut header_pmmr = self.header_pmmr.write();
		let mut txhashset = self.txhashset.write();
		let batch = self.store.batch()?;
		let mut ctx = self.new_ctx(
			opts,
			batch,
			&mut header_pmmr,
			&mut txhashset,
			invalid_block_hashes,
		)?;
		pipe::process_block_header(bh, &mut ctx)?;
		ctx.batch.commit()?;
		Ok(())
	}

	/// Attempt to add new headers to the header chain (or fork).
	/// This is only ever used during sync and is based on sync_head.
	/// We update header_head here if our total work increases.
	pub fn sync_block_headers(
		&self,
		headers: &[BlockHeader],
		opts: Options,
		invalid_block_hashes: Vec<Hash>,
	) -> Result<(), Error> {
		let mut sync_pmmr = self.sync_pmmr.write();
		let mut header_pmmr = self.header_pmmr.write();
		let mut txhashset = self.txhashset.write();

		// Sync the chunk of block headers, updating sync_head as necessary.
		{
			let batch = self.store.batch()?;
			let mut ctx = self.new_ctx(
				opts,
				batch,
				&mut sync_pmmr,
				&mut txhashset,
				invalid_block_hashes.clone(),
			)?;
			pipe::sync_block_headers(headers, &mut ctx)?;
			ctx.batch.commit()?;
		}

		// Now "process" the last block header, updating header_head to match sync_head.
		if let Some(header) = headers.last() {
			let batch = self.store.batch()?;
			let mut ctx = self.new_ctx(
				opts,
				batch,
				&mut header_pmmr,
				&mut txhashset,
				invalid_block_hashes,
			)?;
			pipe::process_block_header(header, &mut ctx)?;
			ctx.batch.commit()?;
		}

		Ok(())
	}

	/// Build a new block processing context.
	pub fn new_ctx<'a>(
		&self,
		opts: Options,
		batch: store::Batch<'a>,
		header_pmmr: &'a mut txhashset::PMMRHandle<BlockHeader>,
		txhashset: &'a mut txhashset::TxHashSet,
		invalid_block_hashes: Vec<Hash>,
	) -> Result<pipe::BlockContext<'a>, Error> {
		Ok(pipe::BlockContext {
			opts,
			pow_verifier: self.pow_verifier,
			verifier_cache: self.verifier_cache.clone(),
			header_pmmr,
			txhashset,
			batch,
			invalid_block_hashes,
		})
	}

	/// Check if hash is for a known orphan.
	pub fn is_orphan(&self, hash: &Hash) -> bool {
		self.orphans.contains(hash)
	}

	/// Get the OrphanBlockPool accumulated evicted number of blocks
	pub fn orphans_evicted_len(&self) -> usize {
		self.orphans.len_evicted()
	}

	/// Check for orphans, once a block is successfully added
	fn check_orphans(&self, mut height: u64, invalid_block_hashes: Vec<Hash>) {
		let initial_height = height;

		// Is there an orphan in our orphans that we can now process?
		loop {
			trace!(
				"check_orphans: at {}, # orphans {}",
				height,
				self.orphans.len(),
			);

			let mut orphan_accepted = false;
			let mut height_accepted = height;

			if let Some(orphans) = self.orphans.remove_by_height(height) {
				let orphans_len = orphans.len();
				for (i, orphan) in orphans.into_iter().enumerate() {
					debug!(
						"check_orphans: get block {} at {}{}",
						orphan.block.hash(),
						height,
						if orphans_len > 1 {
							format!(", no.{} of {} orphans", i, orphans_len)
						} else {
							String::new()
						},
					);
					let height = orphan.block.header.height;
					let res = self.process_block_single(
						orphan.block,
						orphan.opts,
						invalid_block_hashes.clone(),
					);
					if res.is_ok() {
						orphan_accepted = true;
						height_accepted = height;
					}
				}

				if orphan_accepted {
					// We accepted a block, so see if we can accept any orphans
					height = height_accepted + 1;
					continue;
				}
			}
			break;
		}

		if initial_height != height {
			debug!(
				"check_orphans: {} blocks accepted since height {}, remaining # orphans {}",
				height - initial_height,
				initial_height,
				self.orphans.len(),
			);
		}
	}

	/// Returns Ok(Some((out, pos))) if output is unspent.
	/// Returns Ok(None) if output is spent.
	/// Returns Err if something went wrong beyond not finding the output.
	pub fn get_unspent(
		&self,
		commit: Commitment,
	) -> Result<Option<(OutputIdentifier, CommitPos)>, Error> {
		self.txhashset.read().get_unspent(commit)
	}

	/// Retrieves an unspent output using its PMMR position
	pub fn get_unspent_output_at(&self, pos: u64) -> Result<Output, Error> {
		let header_pmmr = self.header_pmmr.read();
		let txhashset = self.txhashset.read();
		txhashset::utxo_view(&header_pmmr, &txhashset, |utxo, _| {
			utxo.get_unspent_output_at(pos)
		})
	}

	/// Validate the tx against the current UTXO set and recent kernels (NRD relative lock heights).
	pub fn validate_tx(&self, tx: &Transaction) -> Result<(), Error> {
		self.validate_tx_against_utxo(tx)?;
		self.validate_tx_kernels(tx)?;
		Ok(())
	}

	/// Validates NRD relative height locks against "recent" kernel history.
	/// Applies the kernels to the current kernel MMR in a readonly extension.
	/// The extension and the db batch are discarded.
	/// The batch ensures duplicate NRD kernels within the tx are handled correctly.
	fn validate_tx_kernels(&self, tx: &Transaction) -> Result<(), Error> {
		let has_nrd_kernel = tx.kernels().iter().any(|k| match k.features {
			KernelFeatures::NoRecentDuplicate { .. } => true,
			_ => false,
		});
		if !has_nrd_kernel {
			return Ok(());
		}
		let mut header_pmmr = self.header_pmmr.write();
		let mut txhashset = self.txhashset.write();
		txhashset::extending_readonly(&mut header_pmmr, &mut txhashset, |ext, batch| {
			let height = self.next_block_height()?;
			ext.extension.apply_kernels(tx.kernels(), height, batch)
		})
	}

	fn validate_tx_against_utxo(
		&self,
		tx: &Transaction,
	) -> Result<Vec<(OutputIdentifier, CommitPos)>, Error> {
		let header_pmmr = self.header_pmmr.read();
		let txhashset = self.txhashset.read();
		txhashset::utxo_view(&header_pmmr, &txhashset, |utxo, batch| {
			utxo.validate_tx(tx, batch)
		})
	}

	/// Validates inputs against the current utxo.
	/// Each input must spend an unspent output.
	/// Returns the vec of output identifiers and their pos of the outputs
	/// that would be spent by the inputs.
	pub fn validate_inputs(
		&self,
		inputs: &Inputs,
	) -> Result<Vec<(OutputIdentifier, CommitPos)>, Error> {
		let header_pmmr = self.header_pmmr.read();
		let txhashset = self.txhashset.read();
		txhashset::utxo_view(&header_pmmr, &txhashset, |utxo, batch| {
			utxo.validate_inputs(inputs, batch)
		})
	}

	fn next_block_height(&self) -> Result<u64, Error> {
		let bh = self.head_header()?;
		Ok(bh.height + 1)
	}

	/// Verify we are not attempting to spend a coinbase output
	/// that has not yet sufficiently matured.
	pub fn verify_coinbase_maturity(&self, inputs: &Inputs) -> Result<(), Error> {
		let height = self.next_block_height()?;
		let header_pmmr = self.header_pmmr.read();
		let txhashset = self.txhashset.read();
		txhashset::utxo_view(&header_pmmr, &txhashset, |utxo, batch| {
			utxo.verify_coinbase_maturity(inputs, height, batch)?;
			Ok(())
		})
	}

	/// Verify that the tx has a lock_height that is less than or equal to
	/// the height of the next block.
	pub fn verify_tx_lock_height(&self, tx: &Transaction) -> Result<(), Error> {
		let height = self.next_block_height()?;
		if tx.lock_height() <= height {
			Ok(())
		} else {
			Err(ErrorKind::TxLockHeight.into())
		}
	}

	/// Validate the current chain state.
	pub fn validate(&self, fast_validation: bool) -> Result<(), Error> {
		let header = self.store.head_header()?;

		// Lets just treat an "empty" node that just got started up as valid.
		if header.height == 0 {
			return Ok(());
		}

		let mut header_pmmr = self.header_pmmr.write();
		let mut txhashset = self.txhashset.write();

		// Now create an extension from the txhashset and validate against the
		// latest block header. Rewind the extension to the specified header to
		// ensure the view is consistent.
		txhashset::extending_readonly(&mut header_pmmr, &mut txhashset, |ext, batch| {
			pipe::rewind_and_apply_fork(&header, ext, batch)?;
			ext.extension
				.validate(&self.genesis, fast_validation, &NoStatus, &header)?;
			Ok(())
		})
	}

	/// Sets prev_root on a brand new block header by applying the previous header to the header MMR.
	pub fn set_prev_root_only(&self, header: &mut BlockHeader) -> Result<(), Error> {
		let mut header_pmmr = self.header_pmmr.write();
		let prev_root =
			txhashset::header_extending_readonly(&mut header_pmmr, &self.store(), |ext, batch| {
				let prev_header = batch.get_previous_header(header)?;
				pipe::rewind_and_apply_header_fork(&prev_header, ext, batch)?;
				ext.root()
			})?;

		// Set the prev_root on the header.
		header.prev_root = prev_root;

		Ok(())
	}

	/// Sets the txhashset roots on a brand new block by applying the block on
	/// the current txhashset state.
	pub fn set_txhashset_roots(&self, b: &mut Block) -> Result<(), Error> {
		let mut header_pmmr = self.header_pmmr.write();
		let mut txhashset = self.txhashset.write();

		let (prev_root, roots, sizes) =
			txhashset::extending_readonly(&mut header_pmmr, &mut txhashset, |ext, batch| {
				let previous_header = batch.get_previous_header(&b.header)?;
				pipe::rewind_and_apply_fork(&previous_header, ext, batch)?;

				let extension = &mut ext.extension;
				let header_extension = &mut ext.header_extension;

				// Retrieve the header root before we apply the new block
				let prev_root = header_extension.root()?;

				// Apply the latest block to the chain state via the extension.
				extension.apply_block(b, header_extension, batch)?;

				Ok((prev_root, extension.roots()?, extension.sizes()))
			})?;

		// Set the output and kernel MMR sizes.
		// Note: We need to do this *before* calculating the roots as the output_root
		// depends on the output_mmr_size
		{
			// Carefully destructure these correctly...
			let (output_mmr_size, _, kernel_mmr_size) = sizes;
			b.header.output_mmr_size = output_mmr_size;
			b.header.kernel_mmr_size = kernel_mmr_size;
		}

		// Set the prev_root on the header.
		b.header.prev_root = prev_root;

		// Set the output, rangeproof and kernel MMR roots.
		b.header.output_root = roots.output_root(&b.header);
		b.header.range_proof_root = roots.rproof_root;
		b.header.kernel_root = roots.kernel_root;

		Ok(())
	}

	/// Return a Merkle proof for the given commitment from the store.
	pub fn get_merkle_proof<T: AsRef<OutputIdentifier>>(
		&self,
		out_id: T,
		header: &BlockHeader,
	) -> Result<MerkleProof, Error> {
		let mut header_pmmr = self.header_pmmr.write();
		let mut txhashset = self.txhashset.write();
		let merkle_proof =
			txhashset::extending_readonly(&mut header_pmmr, &mut txhashset, |ext, batch| {
				pipe::rewind_and_apply_fork(&header, ext, batch)?;
				ext.extension.merkle_proof(out_id, batch)
			})?;

		Ok(merkle_proof)
	}

	/// Return a merkle proof valid for the current output pmmr state at the
	/// given pos
	pub fn get_merkle_proof_for_pos(&self, commit: Commitment) -> Result<MerkleProof, Error> {
		let mut txhashset = self.txhashset.write();
		txhashset.merkle_proof(commit)
	}

	/// Provides a reading view into the current txhashset state as well as
	/// the required indexes for a consumer to rewind to a consistent state
	/// at the provided block hash.
	pub fn txhashset_read(&self, h: Hash) -> Result<(u64, u64, File), Error> {
		// now we want to rewind the txhashset extension and
		// sync a "rewound" copy of the leaf_set files to disk
		// so we can send these across as part of the zip file.
		// The fast sync client does *not* have the necessary data
		// to rewind after receiving the txhashset zip.
		let header = self.get_block_header(&h)?;

		let mut header_pmmr = self.header_pmmr.write();
		let mut txhashset = self.txhashset.write();
		txhashset::extending_readonly(&mut header_pmmr, &mut txhashset, |ext, batch| {
			pipe::rewind_and_apply_fork(&header, ext, batch)?;
			ext.extension.snapshot(batch)?;

			// prepare the zip
			txhashset::zip_read(self.db_root.clone(), &header)
				.map(|file| (header.output_mmr_size, header.kernel_mmr_size, file))
		})
	}

	/// To support the ability to download the txhashset from multiple peers in parallel,
	/// the peers must all agree on the exact binary representation of the txhashset.
	/// This means compacting and rewinding to the exact same header.
	/// Since compaction is a heavy operation, peers can agree to compact every 12 hours,
	/// and no longer support requesting arbitrary txhashsets.
	/// Here we return the header of the txhashset we are currently offering to peers.
	pub fn txhashset_archive_header(&self) -> Result<BlockHeader, Error> {
		let sync_threshold = global::state_sync_threshold() as u64;
		let body_head = self.head()?;
		let archive_interval = global::txhashset_archive_interval();
		let mut txhashset_height = body_head.height.saturating_sub(sync_threshold);
		txhashset_height = txhashset_height.saturating_sub(txhashset_height % archive_interval);

		debug!(
			"txhashset_archive_header: body_head - {}, {}, txhashset height - {}",
			body_head.last_block_h, body_head.height, txhashset_height,
		);

		self.get_header_by_height(txhashset_height)
	}

	// Special handling to make sure the whole kernel set matches each of its
	// roots in each block header, without truncation. We go back header by
	// header, rewind and check each root. This fixes a potential weakness in
	// fast sync where a reorg past the horizon could allow a whole rewrite of
	// the kernel set.
	fn validate_kernel_history(
		&self,
		header: &BlockHeader,
		txhashset: &txhashset::TxHashSet,
	) -> Result<(), Error> {
		debug!("validate_kernel_history: rewinding and validating kernel history (readonly)");

		let mut count = 0;
		let mut current = header.clone();
		txhashset::rewindable_kernel_view(&txhashset, |view, batch| {
			while current.height > 0 {
				view.rewind(&current)?;
				view.validate_root()?;
				current = batch.get_previous_header(&current)?;
				count += 1;
			}
			Ok(())
		})?;

		debug!(
			"validate_kernel_history: validated kernel root on {} headers",
			count,
		);

		Ok(())
	}

	/// Rebuild the sync MMR based on current header_head.
	/// We rebuild the sync MMR when first entering sync mode so ensure we
	/// have an MMR we can safely rewind based on the headers received from a peer.
	pub fn rebuild_sync_mmr(&self, head: &Tip) -> Result<(), Error> {
		let mut sync_pmmr = self.sync_pmmr.write();
		let mut batch = self.store.batch()?;
		let header = batch.get_block_header(&head.hash())?;
		txhashset::header_extending(&mut sync_pmmr, &mut batch, |ext, batch| {
			pipe::rewind_and_apply_header_fork(&header, ext, batch)?;
			Ok(())
		})?;
		batch.commit()?;
		Ok(())
	}

	/// Check chain status whether a txhashset downloading is needed
	pub fn check_txhashset_needed(
		&self,
		caller: String,
		hashes: &mut Option<Vec<Hash>>,
	) -> Result<bool, Error> {
		let horizon = global::cut_through_horizon() as u64;
		let body_head = self.head()?;
		let header_head = self.header_head()?;
		let sync_head = self.get_sync_head()?;

		debug!(
			"{}: body_head - {}, {}, header_head - {}, {}, sync_head - {}, {}",
			caller,
			body_head.last_block_h,
			body_head.height,
			header_head.last_block_h,
			header_head.height,
			sync_head.last_block_h,
			sync_head.height,
		);

		if body_head.total_difficulty >= header_head.total_difficulty {
			debug!(
				"{}: no need txhashset. header_head.total_difficulty: {} <= body_head.total_difficulty: {}",
				caller, header_head.total_difficulty, body_head.total_difficulty,
			);
			return Ok(false);
		}

		let mut oldest_height = 0;
		let mut oldest_hash = ZERO_HASH;

		// Start with body_head (head of the full block chain)
		let mut current = self.get_block_header(&body_head.last_block_h);
		if current.is_err() {
			error!(
				"{}: body_head not found in chain db: {} at {}",
				caller, body_head.last_block_h, body_head.height,
			);
			return Ok(false);
		}

		//
		// TODO - Investigate finding the "common header" by comparing header_mmr and
		// sync_mmr (bytes will be identical up to the common header).
		//
		// Traverse back through the full block chain from body head until we find a header
		// that "is on current chain", which is the "fork point" between existing header chain
		// and full block chain.
		while let Ok(header) = current {
			// break out of the while loop when we find a header common
			// between the header chain and the current body chain
			if self.is_on_current_chain(&header).is_ok() {
				oldest_height = header.height;
				oldest_hash = header.hash();
				break;
			}

			current = self.get_previous_header(&header);
		}

		// Traverse back through the header chain from header_head back to this fork point.
		// These are the blocks that we need to request in body sync (we have the header but not the full block).
		if let Some(hs) = hashes {
			let mut h = self.get_block_header(&header_head.last_block_h);
			while let Ok(header) = h {
				if header.height <= oldest_height {
					break;
				}
				hs.push(header.hash());
				h = self.get_previous_header(&header);
			}
		}

		if oldest_height < header_head.height.saturating_sub(horizon) {
			if oldest_hash != ZERO_HASH {
				// this is the normal case. for example:
				// body head height is 1 (and not a fork), oldest_height will be 1
				// body head height is 0 (a typical fresh node), oldest_height will be 0
				// body head height is 10,001 (but at a fork with depth 1), oldest_height will be 10,000
				// body head height is 10,005 (but at a fork with depth 5), oldest_height will be 10,000
				debug!(
					"{}: need a state sync for txhashset. oldest block which is not on local chain: {} at {}",
					caller, oldest_hash, oldest_height,
				);
			} else {
				// this is the abnormal case, when is_on_current_chain() always return Err, and even for genesis block.
				error!("{}: corrupted storage? state sync is needed", caller);
			}
			Ok(true)
		} else {
			Ok(false)
		}
	}

	/// Clean the temporary sandbox folder
	pub fn clean_txhashset_sandbox(&self) {
		txhashset::clean_txhashset_folder(&self.get_tmp_dir());
	}

	/// Specific tmp dir.
	/// Normally it's ~/.grin/main/tmp for mainnet
	/// or ~/.grin/floo/tmp for floonet
	pub fn get_tmp_dir(&self) -> PathBuf {
		let mut tmp_dir = PathBuf::from(self.db_root.clone());
		tmp_dir = tmp_dir
			.parent()
			.expect("fail to get parent of db_root dir")
			.to_path_buf();
		tmp_dir.push("tmp");
		tmp_dir
	}

	/// Get a tmp file path in above specific tmp dir (create tmp dir if not exist)
	/// Delete file if tmp file already exists
	pub fn get_tmpfile_pathname(&self, tmpfile_name: String) -> PathBuf {
		let mut tmp = self.get_tmp_dir();
		if !tmp.exists() {
			if let Err(e) = fs::create_dir(tmp.clone()) {
				warn!("fail to create tmp folder on {:?}. err: {}", tmp, e);
			}
		}
		tmp.push(tmpfile_name);
		if tmp.exists() {
			if let Err(e) = fs::remove_file(tmp.clone()) {
				warn!("fail to clean existing tmp file: {:?}. err: {}", tmp, e);
			}
		}
		tmp
	}

	/// Writes a reading view on a txhashset state that's been provided to us.
	/// If we're willing to accept that new state, the data stream will be
	/// read as a zip file, unzipped and the resulting state files should be
	/// rewound to the provided indexes.
	pub fn txhashset_write(
		&self,
		h: Hash,
		txhashset_data: File,
		status: &dyn TxHashsetWriteStatus,
	) -> Result<bool, Error> {
		status.on_setup();

		// Initial check whether this txhashset is needed or not
		let mut hashes: Option<Vec<Hash>> = None;
		if !self.check_txhashset_needed("txhashset_write".to_owned(), &mut hashes)? {
			warn!("txhashset_write: txhashset received but it's not needed! ignored.");
			return Err(ErrorKind::InvalidTxHashSet("not needed".to_owned()).into());
		}

		let header = match self.get_block_header(&h) {
			Ok(header) => header,
			Err(e) => {
				warn!("txhashset_write: cannot find block header, {}", e);
				// This is a bannable reason
				return Ok(true);
			}
		};

		// Write txhashset to sandbox (in the Grin specific tmp dir)
		let sandbox_dir = self.get_tmp_dir();
		txhashset::clean_txhashset_folder(&sandbox_dir);
		txhashset::zip_write(sandbox_dir.clone(), txhashset_data.try_clone()?, &header)?;

		let mut txhashset = txhashset::TxHashSet::open(
			sandbox_dir
				.to_str()
				.expect("invalid sandbox folder")
				.to_owned(),
			self.store.clone(),
			Some(&header),
		)?;

		// Validate the full kernel history.
		// Check kernel MMR root for every block header.
		// Check NRD relative height rules for full kernel history.
		{
			self.validate_kernel_history(&header, &txhashset)?;

			let header_pmmr = self.header_pmmr.read();
			let batch = self.store.batch()?;
			txhashset.verify_kernel_pos_index(&self.genesis, &header_pmmr, &batch)?;
		}

		// all good, prepare a new batch and update all the required records
		debug!("txhashset_write: rewinding a 2nd time (writeable)");

		let mut header_pmmr = self.header_pmmr.write();
		let mut batch = self.store.batch()?;
		txhashset::extending(
			&mut header_pmmr,
			&mut txhashset,
			&mut batch,
			|ext, batch| {
				let extension = &mut ext.extension;
				extension.rewind(&header, batch)?;

				// Validate the extension, generating the utxo_sum and kernel_sum.
				// Full validation, including rangeproofs and kernel signature verification.
				let (utxo_sum, kernel_sum) =
					extension.validate(&self.genesis, false, status, &header)?;

				// Save the block_sums (utxo_sum, kernel_sum) to the db for use later.
				batch.save_block_sums(
					&header.hash(),
					BlockSums {
						utxo_sum,
						kernel_sum,
					},
				)?;

				Ok(())
			},
		)?;

		debug!("txhashset_write: finished validating and rebuilding");

		status.on_save();

		// Save the new head to the db and rebuild the header by height index.
		{
			let tip = Tip::from_header(&header);
			batch.save_body_head(&tip)?;

			// Reset the body tail to the body head after a txhashset write
			batch.save_body_tail(&tip)?;
		}

		// Rebuild our output_pos index in the db based on fresh UTXO set.
		txhashset.init_output_pos_index(&header_pmmr, &batch)?;

		// Rebuild our NRD kernel_pos index based on recent kernel history.
		txhashset.init_recent_kernel_pos_index(&header_pmmr, &batch)?;

		// Commit all the changes to the db.
		batch.commit()?;

		debug!("txhashset_write: finished committing the batch (head etc.)");

		// Sandbox full validation ok, go to overwrite txhashset on db root
		{
			let mut txhashset_ref = self.txhashset.write();

			// Before overwriting, drop file handlers in underlying txhashset
			txhashset_ref.release_backend_files();

			// Move sandbox to overwrite
			txhashset.release_backend_files();
			txhashset::txhashset_replace(sandbox_dir, PathBuf::from(self.db_root.clone()))?;

			// Re-open on db root dir
			txhashset = txhashset::TxHashSet::open(
				self.db_root.clone(),
				self.store.clone(),
				Some(&header),
			)?;

			// Replace the chain txhashset with the newly built one.
			*txhashset_ref = txhashset;
		}

		debug!("txhashset_write: replaced our txhashset with the new one");

		status.on_done();

		Ok(false)
	}

	/// Cleanup old blocks from the db.
	/// Determine the cutoff height from the horizon and the current block height.
	/// *Only* runs if we are not in archive mode.
	fn remove_historical_blocks(
		&self,
		header_pmmr: &txhashset::PMMRHandle<BlockHeader>,
		batch: &store::Batch<'_>,
	) -> Result<(), Error> {
		if self.archive_mode {
			return Ok(());
		}

		let horizon = global::cut_through_horizon() as u64;
		let head = batch.head()?;

		let tail = match batch.tail() {
			Ok(tail) => tail,
			Err(_) => Tip::from_header(&self.genesis),
		};

		let cutoff = head.height.saturating_sub(horizon);

		debug!(
			"remove_historical_blocks: head height: {}, tail height: {}, horizon: {}, cutoff: {}",
			head.height, tail.height, horizon, cutoff,
		);

		if cutoff == 0 {
			return Ok(());
		}

		let mut count = 0;
		let tail_hash = header_pmmr.get_header_hash_by_height(head.height - horizon)?;
		let tail = batch.get_block_header(&tail_hash)?;

		// Remove old blocks (including short lived fork blocks) which height < tail.height
		// here b is a block
		for (_, b) in batch.blocks_iter()? {
			if b.header.height < tail.height {
				let _ = batch.delete_block(&b.hash());
				count += 1;
			}
		}

		batch.save_body_tail(&Tip::from_header(&tail))?;

		debug!(
			"remove_historical_blocks: removed {} blocks. tail height: {}",
			count, tail.height
		);

		Ok(())
	}

	/// Triggers chain compaction.
	///
	/// * compacts the txhashset based on current prune_list
	/// * removes historical blocks and associated data from the db (unless archive mode)
	///
	pub fn compact(&self) -> Result<(), Error> {
		// A node may be restarted multiple times in a short period of time.
		// We compact at most once per 60 blocks in this situation by comparing
		// current "head" and "tail" height to our cut-through horizon and
		// allowing an additional 60 blocks in height before allowing a further compaction.
		if let (Ok(tail), Ok(head)) = (self.tail(), self.head()) {
			let horizon = global::cut_through_horizon() as u64;
			let threshold = horizon.saturating_add(60);
			let next_compact = tail.height.saturating_add(threshold);
			if next_compact > head.height {
				debug!(
					"compact: skipping startup compaction (next at {})",
					next_compact
				);
				return Ok(());
			}
		}

		// Take a write lock on the txhashet and start a new writeable db batch.
		let header_pmmr = self.header_pmmr.read();
		let mut txhashset = self.txhashset.write();
		let batch = self.store.batch()?;

		// Compact the txhashset itself (rewriting the pruned backend files).
		{
			let head_header = batch.head_header()?;
			let current_height = head_header.height;
			let horizon_height =
				current_height.saturating_sub(global::cut_through_horizon().into());
			let horizon_hash = header_pmmr.get_header_hash_by_height(horizon_height)?;
			let horizon_header = batch.get_block_header(&horizon_hash)?;

			txhashset.compact(&horizon_header, &batch)?;
		}

		// If we are not in archival mode remove historical blocks from the db.
		if !self.archive_mode {
			self.remove_historical_blocks(&header_pmmr, &batch)?;
		}

		// Make sure our output_pos index is consistent with the UTXO set.
		txhashset.init_output_pos_index(&header_pmmr, &batch)?;

		// Rebuild our NRD kernel_pos index based on recent kernel history.
		txhashset.init_recent_kernel_pos_index(&header_pmmr, &batch)?;

		// Commit all the above db changes.
		batch.commit()?;

		Ok(())
	}

	/// returns the last n nodes inserted into the output sum tree
	pub fn get_last_n_output(&self, distance: u64) -> Vec<(Hash, OutputIdentifier)> {
		self.txhashset.read().last_n_output(distance)
	}

	/// as above, for rangeproofs
	pub fn get_last_n_rangeproof(&self, distance: u64) -> Vec<(Hash, RangeProof)> {
		self.txhashset.read().last_n_rangeproof(distance)
	}

	/// as above, for kernels
	pub fn get_last_n_kernel(&self, distance: u64) -> Vec<(Hash, TxKernel)> {
		self.txhashset.read().last_n_kernel(distance)
	}

	/// Return Commit's MMR position
	pub fn get_output_pos(&self, commit: &Commitment) -> Result<u64, Error> {
		Ok(self.txhashset.read().get_output_pos(commit)?)
	}

	/// outputs by insertion index
	pub fn unspent_outputs_by_pmmr_index(
		&self,
		start_index: u64,
		max_count: u64,
		max_pmmr_index: Option<u64>,
	) -> Result<(u64, u64, Vec<Output>), Error> {
		let txhashset = self.txhashset.read();
		let last_index = match max_pmmr_index {
			Some(i) => i,
			None => txhashset.highest_output_insertion_index(),
		};
		let outputs = txhashset.outputs_by_pmmr_index(start_index, max_count, max_pmmr_index);
		let rangeproofs =
			txhashset.rangeproofs_by_pmmr_index(start_index, max_count, max_pmmr_index);
		if outputs.0 != rangeproofs.0 || outputs.1.len() != rangeproofs.1.len() {
			return Err(ErrorKind::TxHashSetErr(String::from(
				"Output and rangeproof sets don't match",
			))
			.into());
		}
		let mut output_vec: Vec<Output> = vec![];
		for (ref x, &y) in outputs.1.iter().zip(rangeproofs.1.iter()) {
			output_vec.push(Output::new(x.features, x.commitment(), y));
		}
		Ok((outputs.0, last_index, output_vec))
	}

	/// Return unspent outputs as above, but bounded between a particular range of blocks
	pub fn block_height_range_to_pmmr_indices(
		&self,
		start_block_height: u64,
		end_block_height: Option<u64>,
	) -> Result<(u64, u64), Error> {
		let end_block_height = match end_block_height {
			Some(h) => h,
			None => self.head_header()?.height,
		};
		// Return headers at the given heights
		let prev_to_start_header =
			self.get_header_by_height(start_block_height.saturating_sub(1))?;
		let end_header = self.get_header_by_height(end_block_height)?;
		Ok((
			prev_to_start_header.output_mmr_size + 1,
			end_header.output_mmr_size,
		))
	}

	/// Orphans pool size
	pub fn orphans_len(&self) -> usize {
		self.orphans.len()
	}

	/// Tip (head) of the block chain.
	pub fn head(&self) -> Result<Tip, Error> {
		self.store
			.head()
			.map_err(|e| ErrorKind::StoreErr(e, "chain head".to_owned()).into())
	}

	/// Tail of the block chain in this node after compact (cross-block cut-through)
	pub fn tail(&self) -> Result<Tip, Error> {
		self.store
			.tail()
			.map_err(|e| ErrorKind::StoreErr(e, "chain tail".to_owned()).into())
	}

	/// Tip (head) of the header chain.
	pub fn header_head(&self) -> Result<Tip, Error> {
		self.store
			.header_head()
			.map_err(|e| ErrorKind::StoreErr(e, "header head".to_owned()).into())
	}

	/// Block header for the chain head
	pub fn head_header(&self) -> Result<BlockHeader, Error> {
		self.store
			.head_header()
			.map_err(|e| ErrorKind::StoreErr(e, "chain head header".to_owned()).into())
	}

	/// Gets a block by hash
	pub fn get_block(&self, h: &Hash) -> Result<Block, Error> {
		self.store
			.get_block(h)
			.map_err(|e| ErrorKind::StoreErr(e, "chain get block".to_owned()).into())
	}

	/// Gets a block header by hash
	pub fn get_block_header(&self, h: &Hash) -> Result<BlockHeader, Error> {
		self.store
			.get_block_header(h)
			.map_err(|e| ErrorKind::StoreErr(e, "chain get header".to_owned()).into())
	}

	/// Get previous block header.
	pub fn get_previous_header(&self, header: &BlockHeader) -> Result<BlockHeader, Error> {
		self.store
			.get_previous_header(header)
			.map_err(|e| ErrorKind::StoreErr(e, "chain get previous header".to_owned()).into())
	}

	/// Get block_sums by header hash.
	pub fn get_block_sums(&self, h: &Hash) -> Result<BlockSums, Error> {
		self.store
			.get_block_sums(h)
			.map_err(|e| ErrorKind::StoreErr(e, "chain get block_sums".to_owned()).into())
	}

	/// Gets the block header at the provided height.
	/// Note: Takes a read lock on the header_pmmr.
	pub fn get_header_by_height(&self, height: u64) -> Result<BlockHeader, Error> {
		let hash = self.get_header_hash_by_height(height)?;
		self.get_block_header(&hash)
	}

	/// Gets the header hash at the provided height.
	/// Note: Takes a read lock on the header_pmmr.
	fn get_header_hash_by_height(&self, height: u64) -> Result<Hash, Error> {
		self.header_pmmr.read().get_header_hash_by_height(height)
	}

	/// Migrate our local db from v2 to v3.
	/// "commit only" inputs.
	fn migrate_db_v2_v3(store: &ChainStore) -> Result<(), Error> {
		let store_v2 = store.with_version(ProtocolVersion(2));
		let batch = store_v2.batch()?;
		for (_, block) in batch.blocks_iter()? {
			batch.migrate_block(&block, ProtocolVersion(3))?;
		}
		batch.commit()?;
		Ok(())
	}

	/// Gets the block header in which a given output appears in the txhashset.
	pub fn get_header_for_output(&self, commit: Commitment) -> Result<BlockHeader, Error> {
		let header_pmmr = self.header_pmmr.read();
		let txhashset = self.txhashset.read();
		let (_, pos) = match txhashset.get_unspent(commit)? {
			Some(o) => o,
			None => return Err(ErrorKind::OutputNotFound.into()),
		};
		let hash = header_pmmr.get_header_hash_by_height(pos.height)?;
		Ok(self.get_block_header(&hash)?)
	}

	/// Gets the kernel with a given excess and the block height it is included in.
	pub fn get_kernel_height(
		&self,
		excess: &Commitment,
		min_height: Option<u64>,
		max_height: Option<u64>,
	) -> Result<Option<(TxKernel, u64, u64)>, Error> {
		let head = self.head()?;

		if let (Some(min), Some(max)) = (min_height, max_height) {
			if min > max {
				return Ok(None);
			}
		}

		let min_index = match min_height {
			Some(0) => None,
			Some(h) => {
				if h > head.height {
					return Ok(None);
				}
				let header = self.get_header_by_height(h)?;
				let prev_header = self.get_previous_header(&header)?;
				Some(prev_header.kernel_mmr_size + 1)
			}
			None => None,
		};

		let max_index = match max_height {
			Some(h) => {
				if h > head.height {
					None
				} else {
					let header = self.get_header_by_height(h)?;
					Some(header.kernel_mmr_size)
				}
			}
			None => None,
		};

		let (kernel, mmr_index) = match self
			.txhashset
			.read()
			.find_kernel(&excess, min_index, max_index)
		{
			Some(k) => k,
			None => return Ok(None),
		};

		let header = self.get_header_for_kernel_index(mmr_index, min_height, max_height)?;

		Ok(Some((kernel, header.height, mmr_index)))
	}
	/// Gets the block header in which a given kernel mmr index appears in the txhashset.
	pub fn get_header_for_kernel_index(
		&self,
		kernel_mmr_index: u64,
		min_height: Option<u64>,
		max_height: Option<u64>,
	) -> Result<BlockHeader, Error> {
		let header_pmmr = self.header_pmmr.read();

		let mut min = min_height.unwrap_or(0).saturating_sub(1);
		let mut max = match max_height {
			Some(h) => h,
			None => self.head()?.height,
		};

		loop {
			let search_height = max - (max - min) / 2;
			let hash = header_pmmr.get_header_hash_by_height(search_height)?;
			let h = self.get_block_header(&hash)?;
			if search_height == 0 {
				return Ok(h);
			}
			let hash_prev = header_pmmr.get_header_hash_by_height(search_height - 1)?;
			let h_prev = self.get_block_header(&hash_prev)?;
			if kernel_mmr_index > h.kernel_mmr_size {
				min = search_height;
			} else if kernel_mmr_index < h_prev.kernel_mmr_size {
				max = search_height;
			} else {
				if kernel_mmr_index == h_prev.kernel_mmr_size {
					return Ok(h_prev);
				}
				return Ok(h);
			}
		}
	}

	/// Verifies the given block header is actually on the current chain.
	/// Checks the header_by_height index to verify the header is where we say
	/// it is
	pub fn is_on_current_chain(&self, header: &BlockHeader) -> Result<(), Error> {
		let chain_header = self.get_header_by_height(header.height)?;
		if chain_header.hash() == header.hash() {
			Ok(())
		} else {
			Err(ErrorKind::Other(format!("header is not on current chain")).into())
		}
	}

	/// Get the tip of the current "sync" header chain.
	/// This may be significantly different to current header chain.
	pub fn get_sync_head(&self) -> Result<Tip, Error> {
		let hash = self.sync_pmmr.read().head_hash()?;
		let header = self.store.get_block_header(&hash)?;
		Ok(Tip::from_header(&header))
	}

	/// Gets multiple headers at the provided heights.
	/// Note: Uses the sync pmmr, not the header pmmr.
	pub fn get_locator_hashes(&self, heights: &[u64]) -> Result<Vec<Hash>, Error> {
		let pmmr = self.sync_pmmr.read();
		heights
			.iter()
			.map(|h| pmmr.get_header_hash_by_height(*h))
			.collect()
	}

	/// Builds an iterator on blocks starting from the current chain head and
	/// running backward. Specialized to return information pertaining to block
	/// difficulty calculation (timestamp and previous difficulties).
	pub fn difficulty_iter(&self) -> Result<store::DifficultyIter<'_>, Error> {
		let head = self.head()?;
		let store = self.store.clone();
		Ok(store::DifficultyIter::from(head.last_block_h, store))
	}

	/// Check whether we have a block without reading it
	pub fn block_exists(&self, h: Hash) -> Result<bool, Error> {
		self.store
			.block_exists(&h)
			.map_err(|e| ErrorKind::StoreErr(e, "chain block exists".to_owned()).into())
	}
}

fn setup_head(
	genesis: &Block,
	store: &store::ChainStore,
	header_pmmr: &mut txhashset::PMMRHandle<BlockHeader>,
	sync_pmmr: &mut txhashset::PMMRHandle<BlockHeader>,
	txhashset: &mut txhashset::TxHashSet,
) -> Result<(), Error> {
	let mut batch = store.batch()?;

	// Apply the genesis header to header and sync MMRs.
	{
		if batch.get_block_header(&genesis.hash()).is_err() {
			batch.save_block_header(&genesis.header)?;
		}

		if header_pmmr.last_pos == 0 {
			txhashset::header_extending(header_pmmr, &mut batch, |ext, _| {
				ext.apply_header(&genesis.header)
			})?;
		}

		if sync_pmmr.last_pos == 0 {
			txhashset::header_extending(sync_pmmr, &mut batch, |ext, _| {
				ext.apply_header(&genesis.header)
			})?;
		}
	}

	// Make sure our header PMMR is consistent with header_head from db if it exists.
	// If header_head is missing in db then use head of header PMMR.
	if let Ok(head) = batch.header_head() {
		header_pmmr.init_head(&head)?;
		txhashset::header_extending(header_pmmr, &mut batch, |ext, batch| {
			let header = batch.get_block_header(&head.hash())?;
			ext.rewind(&header)
		})?;
	} else {
		let hash = header_pmmr.head_hash()?;
		let header = batch.get_block_header(&hash)?;
		batch.save_header_head(&Tip::from_header(&header))?;
	}

	// check if we have a head in store, otherwise the genesis block is it
	let head_res = batch.head();
	let mut head: Tip;
	match head_res {
		Ok(h) => {
			head = h;
			loop {
				// Use current chain tip if we have one.
				// Note: We are rewinding and validating against a writeable extension.
				// If validation is successful we will truncate the backend files
				// to match the provided block header.
				let header = batch.get_block_header(&head.last_block_h)?;

				let res = txhashset::extending(header_pmmr, txhashset, &mut batch, |ext, batch| {
					pipe::rewind_and_apply_fork(&header, ext, batch)?;

					let extension = &mut ext.extension;

					extension.validate_roots(&header)?;

					// now check we have the "block sums" for the block in question
					// if we have no sums (migrating an existing node) we need to go
					// back to the txhashset and sum the outputs and kernels
					if header.height > 0 && batch.get_block_sums(&header.hash()).is_err() {
						debug!(
							"init: building (missing) block sums for {} @ {}",
							header.height,
							header.hash()
						);

						// Do a full (and slow) validation of the txhashset extension
						// to calculate the utxo_sum and kernel_sum at this block height.
						let (utxo_sum, kernel_sum) =
							extension.validate_kernel_sums(&genesis.header, &header)?;

						// Save the block_sums to the db for use later.
						batch.save_block_sums(
							&header.hash(),
							BlockSums {
								utxo_sum,
								kernel_sum,
							},
						)?;
					}

					debug!(
						"init: rewinding and validating before we start... {} at {}",
						header.hash(),
						header.height,
					);
					Ok(())
				});

				if res.is_ok() {
					break;
				} else {
					// We may have corrupted the MMR backend files last time we stopped the
					// node. If this happens we rewind to the previous header,
					// delete the "bad" block and try again.
					let prev_header = batch.get_block_header(&head.prev_block_h)?;

					txhashset::extending(header_pmmr, txhashset, &mut batch, |ext, batch| {
						pipe::rewind_and_apply_fork(&prev_header, ext, batch)
					})?;

					// Now "undo" the latest block and forget it ever existed.
					// We will request it from a peer during sync as necessary.
					{
						let _ = batch.delete_block(&header.hash());
						head = Tip::from_header(&prev_header);
						batch.save_body_head(&head)?;
					}
				}
			}
		}
		Err(NotFoundErr(_)) => {
			let mut sums = BlockSums::default();

			// Save the genesis header with a "zero" header_root.
			// We will update this later once we have the correct header_root.
			batch.save_block(&genesis)?;
			batch.save_spent_index(&genesis.hash(), &vec![])?;
			batch.save_body_head(&Tip::from_header(&genesis.header))?;

			if !genesis.kernels().is_empty() {
				let (utxo_sum, kernel_sum) = (sums, genesis as &dyn Committed).verify_kernel_sums(
					genesis.header.overage(),
					genesis.header.total_kernel_offset(),
				)?;
				sums = BlockSums {
					utxo_sum,
					kernel_sum,
				};
			}
			txhashset::extending(header_pmmr, txhashset, &mut batch, |ext, batch| {
				ext.extension
					.apply_block(&genesis, ext.header_extension, batch)
			})?;

			// Save the block_sums to the db for use later.
			batch.save_block_sums(&genesis.hash(), sums)?;

			info!("init: saved genesis: {:?}", genesis.hash());
		}
		Err(e) => return Err(ErrorKind::StoreErr(e, "chain init load head".to_owned()).into()),
	};
	batch.commit()?;
	Ok(())
}<|MERGE_RESOLUTION|>--- conflicted
+++ resolved
@@ -36,6 +36,7 @@
 use crate::util::secp::pedersen::{Commitment, RangeProof};
 use crate::{util::RwLock, ChainStore};
 use grin_store::Error::NotFoundErr;
+use grin_util::ToHex;
 use std::collections::HashMap;
 use std::fs::{self, File};
 use std::path::{Path, PathBuf};
@@ -270,16 +271,11 @@
 
 	/// Processes a single block, then checks for orphans, processing
 	/// those as well if they're found
-	pub fn process_block(
-		&self,
-		b: Block,
-		opts: Options,
-		invalid_block_hashes: Vec<Hash>,
-	) -> Result<Option<Tip>, Error> {
+	pub fn process_block(&self, b: Block, opts: Options) -> Result<Option<Tip>, Error> {
 		let height = b.header.height;
-		let res = self.process_block_single(b, opts, invalid_block_hashes.clone());
+		let res = self.process_block_single(b, opts);
 		if res.is_ok() {
-			self.check_orphans(height + 1, invalid_block_hashes);
+			self.check_orphans(height + 1);
 		}
 		res
 	}
@@ -393,20 +389,12 @@
 			},
 		);
 
-		Err(ErrorKind::Orphan.into())
+		Err(ErrorKind::Orphan("".to_string()).into())
 	}
 
 	/// Attempt to add a new block to the chain.
 	/// Returns true if it has been added to the longest chain
 	/// or false if it has added to a fork (or orphan?).
-<<<<<<< HEAD
-	fn process_block_single(
-		&self,
-		b: Block,
-		opts: Options,
-		invalid_block_hashes: Vec<Hash>,
-	) -> Result<Option<Tip>, Error> {
-=======
 	fn process_block_single(&self, b: Block, opts: Options) -> Result<Option<Tip>, Error> {
 		// Check if we already know about this block.
 		self.is_known(&b.header)?;
@@ -425,23 +413,12 @@
 		// This conversion also ensures a block received in "v2" has valid input features (prevents malleability).
 		let b = self.convert_block_v2(b)?;
 
->>>>>>> ddb05520
 		let (maybe_new_head, prev_head) = {
 			let mut header_pmmr = self.header_pmmr.write();
 			let mut txhashset = self.txhashset.write();
 			let batch = self.store.batch()?;
-<<<<<<< HEAD
-			let mut ctx = self.new_ctx(
-				opts,
-				batch,
-				&mut header_pmmr,
-				&mut txhashset,
-				invalid_block_hashes,
-			)?;
-=======
 			let prev_head = batch.head()?;
 			let mut ctx = self.new_ctx(opts, batch, &mut header_pmmr, &mut txhashset)?;
->>>>>>> ddb05520
 
 			let maybe_new_head = pipe::process_block(&b, &mut ctx);
 
@@ -473,32 +450,6 @@
 				Ok(head)
 			}
 			Err(e) => match e.kind() {
-<<<<<<< HEAD
-				ErrorKind::Orphan(msg) => {
-					let block_hash = b.hash();
-					let orphan = Orphan {
-						block: b,
-						opts: opts,
-						added: Instant::now(),
-					};
-
-					self.orphans.add(orphan);
-
-					debug!(
-						"process_block: orphan: {:?}, {}, # orphans {}{}",
-						block_hash,
-						msg,
-						self.orphans.len(),
-						if self.orphans.len_evicted() > 0 {
-							format!(", # evicted {}", self.orphans.len_evicted())
-						} else {
-							String::new()
-						},
-					);
-					Err(ErrorKind::Orphan(msg).into())
-				}
-=======
->>>>>>> ddb05520
 				ErrorKind::Unfit(ref msg) => {
 					debug!(
 						"Block {} at {} is unfit at this time: {}",
@@ -524,22 +475,11 @@
 	/// Process a block header received during "header first" propagation.
 	/// Note: This will update header MMR and corresponding header_head
 	/// if total work increases (on the header chain).
-	pub fn process_block_header(
-		&self,
-		bh: &BlockHeader,
-		opts: Options,
-		invalid_block_hashes: Vec<Hash>,
-	) -> Result<(), Error> {
+	pub fn process_block_header(&self, bh: &BlockHeader, opts: Options) -> Result<(), Error> {
 		let mut header_pmmr = self.header_pmmr.write();
 		let mut txhashset = self.txhashset.write();
 		let batch = self.store.batch()?;
-		let mut ctx = self.new_ctx(
-			opts,
-			batch,
-			&mut header_pmmr,
-			&mut txhashset,
-			invalid_block_hashes,
-		)?;
+		let mut ctx = self.new_ctx(opts, batch, &mut header_pmmr, &mut txhashset)?;
 		pipe::process_block_header(bh, &mut ctx)?;
 		ctx.batch.commit()?;
 		Ok(())
@@ -548,12 +488,7 @@
 	/// Attempt to add new headers to the header chain (or fork).
 	/// This is only ever used during sync and is based on sync_head.
 	/// We update header_head here if our total work increases.
-	pub fn sync_block_headers(
-		&self,
-		headers: &[BlockHeader],
-		opts: Options,
-		invalid_block_hashes: Vec<Hash>,
-	) -> Result<(), Error> {
+	pub fn sync_block_headers(&self, headers: &[BlockHeader], opts: Options) -> Result<(), Error> {
 		let mut sync_pmmr = self.sync_pmmr.write();
 		let mut header_pmmr = self.header_pmmr.write();
 		let mut txhashset = self.txhashset.write();
@@ -561,13 +496,7 @@
 		// Sync the chunk of block headers, updating sync_head as necessary.
 		{
 			let batch = self.store.batch()?;
-			let mut ctx = self.new_ctx(
-				opts,
-				batch,
-				&mut sync_pmmr,
-				&mut txhashset,
-				invalid_block_hashes.clone(),
-			)?;
+			let mut ctx = self.new_ctx(opts, batch, &mut sync_pmmr, &mut txhashset)?;
 			pipe::sync_block_headers(headers, &mut ctx)?;
 			ctx.batch.commit()?;
 		}
@@ -575,13 +504,7 @@
 		// Now "process" the last block header, updating header_head to match sync_head.
 		if let Some(header) = headers.last() {
 			let batch = self.store.batch()?;
-			let mut ctx = self.new_ctx(
-				opts,
-				batch,
-				&mut header_pmmr,
-				&mut txhashset,
-				invalid_block_hashes,
-			)?;
+			let mut ctx = self.new_ctx(opts, batch, &mut header_pmmr, &mut txhashset)?;
 			pipe::process_block_header(header, &mut ctx)?;
 			ctx.batch.commit()?;
 		}
@@ -596,7 +519,6 @@
 		batch: store::Batch<'a>,
 		header_pmmr: &'a mut txhashset::PMMRHandle<BlockHeader>,
 		txhashset: &'a mut txhashset::TxHashSet,
-		invalid_block_hashes: Vec<Hash>,
 	) -> Result<pipe::BlockContext<'a>, Error> {
 		Ok(pipe::BlockContext {
 			opts,
@@ -605,7 +527,6 @@
 			header_pmmr,
 			txhashset,
 			batch,
-			invalid_block_hashes,
 		})
 	}
 
@@ -620,7 +541,7 @@
 	}
 
 	/// Check for orphans, once a block is successfully added
-	fn check_orphans(&self, mut height: u64, invalid_block_hashes: Vec<Hash>) {
+	fn check_orphans(&self, mut height: u64) {
 		let initial_height = height;
 
 		// Is there an orphan in our orphans that we can now process?
@@ -648,11 +569,7 @@
 						},
 					);
 					let height = orphan.block.header.height;
-					let res = self.process_block_single(
-						orphan.block,
-						orphan.opts,
-						invalid_block_hashes.clone(),
-					);
+					let res = self.process_block_single(orphan.block, orphan.opts);
 					if res.is_ok() {
 						orphan_accepted = true;
 						height_accepted = height;
@@ -1516,7 +1433,13 @@
 		let txhashset = self.txhashset.read();
 		let (_, pos) = match txhashset.get_unspent(commit)? {
 			Some(o) => o,
-			None => return Err(ErrorKind::OutputNotFound.into()),
+			None => {
+				return Err(ErrorKind::OutputNotFound(format!(
+					"Not found commit {}",
+					commit.to_hex()
+				))
+				.into())
+			}
 		};
 		let hash = header_pmmr.get_header_hash_by_height(pos.height)?;
 		Ok(self.get_block_header(&hash)?)
