--- conflicted
+++ resolved
@@ -1,10 +1,6 @@
 [package]
 name = "grin_pool"
-<<<<<<< HEAD
-version = "3.1.4"
-=======
-version = "3.1.1"
->>>>>>> a67382b3
+version = "3.1.5"
 authors = ["Grin Developers <mimblewimble@lists.launchpad.net>"]
 description = "Chain implementation for grin, a simple, private and scalable cryptocurrency implementation based on the MimbleWimble chain format."
 license = "Apache-2.0"
@@ -24,19 +20,9 @@
 failure = "0.1"
 failure_derive = "0.1"
 
-<<<<<<< HEAD
-grin_core = { path = "../core", version = "3.1.4" }
-grin_keychain = { path = "../keychain", version = "3.1.4" }
-grin_store = { path = "../store", version = "3.1.4" }
-grin_util = { path = "../util", version = "3.1.4" }
+grin_core = { path = "../core", version = "3.1.5" }
+grin_keychain = { path = "../keychain", version = "3.1.5" }
+grin_util = { path = "../util", version = "3.1.5" }
 
 [dev-dependencies]
-grin_chain = { path = "../chain", version = "3.1.4" }
-=======
-grin_core = { path = "../core", version = "3.1.1" }
-grin_keychain = { path = "../keychain", version = "3.1.1" }
-grin_util = { path = "../util", version = "3.1.1" }
-
-[dev-dependencies]
-grin_chain = { path = "../chain", version = "3.1.1" }
->>>>>>> a67382b3
+grin_chain = { path = "../chain", version = "3.1.5" }