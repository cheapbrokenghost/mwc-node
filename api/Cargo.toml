--- conflicted
+++ resolved
@@ -1,10 +1,6 @@
 [package]
 name = "grin_api"
-<<<<<<< HEAD
-version = "4.1.0"
-=======
-version = "4.1.2-alpha.1"
->>>>>>> ddb05520
+version = "5.0.0"
 authors = ["Grin Developers <mimblewimble@lists.launchpad.net>"]
 description = "APIs for grin, a simple, private and scalable cryptocurrency implementation based on the MimbleWimble chain format."
 license = "Apache-2.0"
@@ -26,38 +22,25 @@
 serde_json = "1"
 log = "0.4"
 tokio = { version = "0.2", features = ["full"] }
-<<<<<<< HEAD
-tokio-rustls = "0.12"
-http = "0.1.5"
-=======
 tokio-rustls = "0.13"
 http = "0.2"
-hyper-rustls = "0.20"
->>>>>>> ddb05520
 hyper-timeout = "0.3"
 futures = "0.3"
 rustls = "0.17"
 url = "2.1"
 bytes = "0.5"
 
-<<<<<<< HEAD
-grin_core = { path = "../core", version = "4.1.0" }
-grin_chain = { path = "../chain", version = "4.1.0" }
-grin_p2p = { path = "../p2p", version = "4.1.0" }
-grin_pool = { path = "../pool", version = "4.1.0" }
-grin_store = { path = "../store", version = "4.1.0" }
-grin_util = { path = "../util", version = "4.1.0" }
+grin_core = { path = "../core", version = "5.0.0" }
+grin_chain = { path = "../chain", version = "5.0.0" }
+grin_p2p = { path = "../p2p", version = "5.0.0" }
+grin_pool = { path = "../pool", version = "5.0.0" }
+grin_store = { path = "../store", version = "5.0.0" }
+grin_util = { path = "../util", version = "5.0.0" }
 
+# NOTE. We can't have hyper-rustls the same version for Android and non android. because if how rust builds dependency.
+# Android must have v0.20+
 [target.'cfg(not(target_os = "android"))'.dependencies]
-hyper-rustls = "0.19"
+hyper-rustls = "0.20"
 
 [target.'cfg(target_os = "android")'.dependencies]
-hyper-rustls = { version = "0.20", default-features = false, features = ["webpki-tokio"] }
-=======
-grin_core = { path = "../core", version = "4.1.2-alpha.1" }
-grin_chain = { path = "../chain", version = "4.1.2-alpha.1" }
-grin_p2p = { path = "../p2p", version = "4.1.2-alpha.1" }
-grin_pool = { path = "../pool", version = "4.1.2-alpha.1" }
-grin_store = { path = "../store", version = "4.1.2-alpha.1" }
-grin_util = { path = "../util", version = "4.1.2-alpha.1" }
->>>>>>> ddb05520
+hyper-rustls = { version = "0.21", default-features = false, features = ["webpki-tokio"] }