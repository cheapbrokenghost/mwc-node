// Copyright 2019 The Grin Developers
// Copyright 2024 The MWC Developers
//
// Licensed under the Apache License, Version 2.0 (the "License");
// you may not use this file except in compliance with the License.
// You may obtain a copy of the License at
//
//     http://www.apache.org/licenses/LICENSE-2.0
//
// Unless required by applicable law or agreed to in writing, software
// distributed under the License is distributed on an "AS IS" BASIS,
// WITHOUT WARRANTIES OR CONDITIONS OF ANY KIND, either express or implied.
// See the License for the specific language governing permissions and
// limitations under the License.

mod common;
use crate::common::{new_block, tx1i2o, tx2i1o, txspend1i1o};
use crate::core::consensus::{self, BLOCK_OUTPUT_WEIGHT};
use crate::core::core::block::{Block, BlockHeader, Error, HeaderVersion, UntrustedBlockHeader};
use crate::core::core::hash::Hashed;
use crate::core::core::id::ShortIdentifiable;
use crate::core::core::transaction::{
	self, FeeFields, KernelFeatures, NRDRelativeHeight, Output, OutputFeatures, OutputIdentifier,
	Transaction,
};
use crate::core::core::{Committed, CompactBlock};
use crate::core::libtx::build::{self, input, output};
use crate::core::libtx::ProofBuilder;
use crate::core::{global, pow, ser};
use chrono::Duration;
use keychain::{BlindingFactor, ExtKeychain, Keychain};
<<<<<<< HEAD
use util::secp::{ContextFlag, Secp256k1};
=======
use mwc_core as core;
>>>>>>> 6c3e6c17
use util::{secp, ToHex};

// Setup test with AutomatedTesting chain_type;
fn test_setup() {
	util::init_test_logger();
	global::set_local_chain_type(global::ChainTypes::AutomatedTesting);
}

#[test]
fn too_large_block() {
	test_setup();
	let keychain = ExtKeychain::from_random_seed(false).unwrap();
	let builder = ProofBuilder::new(&keychain);
	let max_out = global::max_block_weight() / BLOCK_OUTPUT_WEIGHT;

	let mut pks = vec![];
	for n in 0..(max_out + 1) {
		pks.push(ExtKeychain::derive_key_id(1, n as u32, 0, 0, 0));
	}

	let mut parts = vec![];
	for _ in 0..max_out {
		parts.push(output(5, pks.pop().unwrap()));
	}

	parts.append(&mut vec![input(500000, pks.pop().unwrap())]);
	let tx = build::transaction(
		KernelFeatures::Plain { fee: 2.into() },
		&parts,
		&keychain,
		&builder,
	)
	.unwrap();

	let prev = BlockHeader::default();
	let key_id = ExtKeychain::derive_key_id(1, 1, 0, 0, 0);
	let b = new_block(&[tx], &keychain, &builder, &prev, &key_id);
	assert!(b
		.validate(&BlindingFactor::zero(), keychain.secp())
		.is_err());
}

#[test]
// block with no inputs/outputs/kernels
// no fees, no reward, no coinbase
fn very_empty_block() {
	test_setup();
	let b = Block::with_header(BlockHeader::default());
	let secp = Secp256k1::with_caps(ContextFlag::Commit);
	assert_eq!(
		b.verify_coinbase(&secp),
		Err(Error::Secp(secp::Error::IncorrectCommitSum))
	);
}

#[test]
fn block_with_nrd_kernel_pre_post_hf3() {
	// automated testing - HF{1|2|3} at block heights {3, 6, 9}
	// Enable the global NRD feature flag. NRD kernels valid at HF3 at height 9.
	global::set_local_chain_type(global::ChainTypes::AutomatedTesting);
	global::set_local_nrd_enabled(true);
	let keychain = ExtKeychain::from_random_seed(false).unwrap();
	let builder = ProofBuilder::new(&keychain);
	let key_id1 = ExtKeychain::derive_key_id(1, 1, 0, 0, 0);
	let key_id2 = ExtKeychain::derive_key_id(1, 2, 0, 0, 0);

	let tx = build::transaction(
		KernelFeatures::NoRecentDuplicate {
			fee: 2.into(),
			relative_height: NRDRelativeHeight::new(1440).unwrap(),
		},
		&[input(7, key_id1), output(5, key_id2)],
		&keychain,
		&builder,
	)
	.unwrap();
	let txs = &[tx];

	let prev_height = consensus::TESTING_THIRD_HARD_FORK - 2;
	let prev = BlockHeader {
		height: prev_height,
		version: consensus::header_version(prev_height),
		..BlockHeader::default()
	};
	let b = new_block(
		txs,
		&keychain,
		&builder,
		&prev,
		&ExtKeychain::derive_key_id(1, 1, 0, 0, 0),
	);

	// Block is invalid at header version 3 if it contains an NRD kernel.
	assert_eq!(b.header.version, HeaderVersion(3));
	assert_eq!(
		b.validate(&BlindingFactor::zero(), keychain.secp()),
		Err(Error::NRDKernelPreHF3)
	);

	let prev_height = consensus::TESTING_THIRD_HARD_FORK - 1;
	let prev = BlockHeader {
		height: prev_height,
		version: consensus::header_version(prev_height),
		..BlockHeader::default()
	};
	let b = new_block(
		txs,
		&keychain,
		&builder,
		&prev,
		&ExtKeychain::derive_key_id(1, 1, 0, 0, 0),
	);

	// Block is valid at header version 4 (at HF height) if it contains an NRD kernel.
	assert_eq!(b.header.height, consensus::TESTING_THIRD_HARD_FORK);
	assert_eq!(b.header.version, HeaderVersion(4));
	assert!(b.validate(&BlindingFactor::zero(), keychain.secp()).is_ok());

	let prev_height = consensus::TESTING_THIRD_HARD_FORK;
	let prev = BlockHeader {
		height: prev_height,
		version: consensus::header_version(prev_height),
		..BlockHeader::default()
	};
	let b = new_block(
		txs,
		&keychain,
		&builder,
		&prev,
		&ExtKeychain::derive_key_id(1, 1, 0, 0, 0),
	);

	// Block is valid at header version 4 if it contains an NRD kernel.
	assert_eq!(b.header.version, HeaderVersion(4));
	assert!(b.validate(&BlindingFactor::zero(), keychain.secp()).is_ok());
}

#[test]
fn block_with_nrd_kernel_nrd_not_enabled() {
	// automated testing - HF{1|2|3} at block heights {3, 6, 9}
	global::set_local_chain_type(global::ChainTypes::AutomatedTesting);

	let keychain = ExtKeychain::from_random_seed(false).unwrap();
	let builder = ProofBuilder::new(&keychain);
	let key_id1 = ExtKeychain::derive_key_id(1, 1, 0, 0, 0);
	let key_id2 = ExtKeychain::derive_key_id(1, 2, 0, 0, 0);

	let tx = build::transaction(
		KernelFeatures::NoRecentDuplicate {
			fee: 2.into(),
			relative_height: NRDRelativeHeight::new(1440).unwrap(),
		},
		&[input(7, key_id1), output(5, key_id2)],
		&keychain,
		&builder,
	)
	.unwrap();

	let txs = &[tx];

	let prev_height = consensus::TESTING_THIRD_HARD_FORK - 2;
	let prev = BlockHeader {
		height: prev_height,
		version: consensus::header_version(prev_height),
		..BlockHeader::default()
	};
	let b = new_block(
		txs,
		&keychain,
		&builder,
		&prev,
		&ExtKeychain::derive_key_id(1, 1, 0, 0, 0),
	);

	// Block is invalid as NRD not enabled.
	assert_eq!(b.header.version, HeaderVersion(3));
	assert_eq!(
		b.validate(&BlindingFactor::zero(), keychain.secp()),
		Err(Error::NRDKernelNotEnabled)
	);

	let prev_height = consensus::TESTING_THIRD_HARD_FORK - 1;
	let prev = BlockHeader {
		height: prev_height,
		version: consensus::header_version(prev_height),
		..BlockHeader::default()
	};
	let b = new_block(
		txs,
		&keychain,
		&builder,
		&prev,
		&ExtKeychain::derive_key_id(1, 1, 0, 0, 0),
	);

	// Block is invalid as NRD not enabled.
	assert_eq!(b.header.height, consensus::TESTING_THIRD_HARD_FORK);
	assert_eq!(b.header.version, HeaderVersion(4));
	assert_eq!(
		b.validate(&BlindingFactor::zero(), keychain.secp()),
		Err(Error::NRDKernelNotEnabled)
	);

	let prev_height = consensus::TESTING_THIRD_HARD_FORK;
	let prev = BlockHeader {
		height: prev_height,
		version: consensus::header_version(prev_height),
		..BlockHeader::default()
	};
	let b = new_block(
		txs,
		&keychain,
		&builder,
		&prev,
		&ExtKeychain::derive_key_id(1, 1, 0, 0, 0),
	);

	// Block is invalid as NRD not enabled.
	assert_eq!(b.header.version, HeaderVersion(4));
	assert_eq!(
		b.validate(&BlindingFactor::zero(), keychain.secp()),
		Err(Error::NRDKernelNotEnabled)
	);
}

#[test]
// builds a block with a tx spending another and check that cut_through occurred
fn block_with_cut_through() {
	test_setup();
	let keychain = ExtKeychain::from_random_seed(false).unwrap();
	let builder = ProofBuilder::new(&keychain);
	let key_id1 = ExtKeychain::derive_key_id(1, 1, 0, 0, 0);
	let key_id2 = ExtKeychain::derive_key_id(1, 2, 0, 0, 0);
	let key_id3 = ExtKeychain::derive_key_id(1, 3, 0, 0, 0);

	let btx1 = tx2i1o();
	let btx2 = build::transaction(
		KernelFeatures::Plain { fee: 2.into() },
		&[input(7, key_id1), output(5, key_id2.clone())],
		&keychain,
		&builder,
	)
	.unwrap();

	// spending tx2 - reuse key_id2

	let btx3 = txspend1i1o(5, &keychain, &builder, key_id2, key_id3);
	let prev = BlockHeader::default();
	let key_id = ExtKeychain::derive_key_id(1, 1, 0, 0, 0);
	let b = new_block(&[btx1, btx2, btx3], &keychain, &builder, &prev, &key_id);

	// block should have been automatically compacted (including reward
	// output) and should still be valid
	b.validate(&BlindingFactor::zero(), keychain.secp())
		.unwrap();
	assert_eq!(b.inputs().len(), 3);
	assert_eq!(b.outputs().len(), 3);
}

#[test]
fn empty_block_with_coinbase_is_valid() {
	test_setup();
	let keychain = ExtKeychain::from_random_seed(false).unwrap();
	let builder = ProofBuilder::new(&keychain);
	let prev = BlockHeader::default();
	let key_id = ExtKeychain::derive_key_id(1, 1, 0, 0, 0);
	let b = new_block(&[], &keychain, &builder, &prev, &key_id);

	assert_eq!(b.inputs().len(), 0);
	assert_eq!(b.outputs().len(), 1);
	assert_eq!(b.kernels().len(), 1);

	let coinbase_outputs = b
		.outputs()
		.iter()
		.filter(|out| out.is_coinbase())
		.cloned()
		.collect::<Vec<_>>();
	assert_eq!(coinbase_outputs.len(), 1);

	let coinbase_kernels = b
		.kernels()
		.iter()
		.filter(|out| out.is_coinbase())
		.cloned()
		.collect::<Vec<_>>();
	assert_eq!(coinbase_kernels.len(), 1);

	// the block should be valid here (single coinbase output with corresponding
	// txn kernel)
	assert!(b.validate(&BlindingFactor::zero(), keychain.secp()).is_ok());
}

#[test]
// test that flipping the COINBASE flag on the output features
// invalidates the block and specifically it causes verify_coinbase to fail
// additionally verifying the merkle_inputs_outputs also fails
fn remove_coinbase_output_flag() {
	test_setup();
	let keychain = ExtKeychain::from_random_seed(false).unwrap();
	let builder = ProofBuilder::new(&keychain);
	let prev = BlockHeader::default();
	let key_id = ExtKeychain::derive_key_id(1, 1, 0, 0, 0);
	let b = new_block(&[], &keychain, &builder, &prev, &key_id);
	let output = b.outputs()[0];
	let output = Output::new(OutputFeatures::Plain, output.commitment(), output.proof());
	let b = Block {
		body: b.body.replace_outputs(&[output]),
		..b
	};

	assert_eq!(
		b.verify_coinbase(keychain.secp()),
		Err(Error::CoinbaseSumMismatch)
	);
	assert!(b
		.verify_kernel_sums(
			b.header.overage(),
			b.header.total_kernel_offset(),
			keychain.secp()
		)
		.is_ok());
	assert_eq!(
		b.validate(&BlindingFactor::zero(), keychain.secp()),
		Err(Error::CoinbaseSumMismatch)
	);
}

#[test]
// test that flipping the COINBASE flag on the kernel features
// invalidates the block and specifically it causes verify_coinbase to fail
fn remove_coinbase_kernel_flag() {
	test_setup();
	let keychain = ExtKeychain::from_random_seed(false).unwrap();
	let builder = ProofBuilder::new(&keychain);
	let prev = BlockHeader::default();
	let key_id = ExtKeychain::derive_key_id(1, 1, 0, 0, 0);
	let mut b = new_block(&[], &keychain, &builder, &prev, &key_id);

	let mut kernel = b.kernels()[0].clone();
	kernel.features = KernelFeatures::Plain {
		fee: FeeFields::zero(),
	};
	b.body = b.body.replace_kernel(kernel);

	// Flipping the coinbase flag results in kernels not summing correctly.
	assert_eq!(
		b.verify_coinbase(keychain.secp()),
		Err(Error::Secp(secp::Error::IncorrectCommitSum))
	);

	// Also results in the block no longer validating correctly
	// because the message being signed on each tx kernel includes the kernel features.
	assert_eq!(
		b.validate(&BlindingFactor::zero(), keychain.secp()),
		Err(Error::Transaction(transaction::Error::IncorrectSignature))
	);
}

#[test]
fn serialize_deserialize_header_version() {
	let mut vec1 = Vec::new();
	ser::serialize_default(&mut vec1, &1_u16).expect("serialization failed");

	let mut vec2 = Vec::new();
	ser::serialize_default(&mut vec2, &HeaderVersion(1)).expect("serialization failed");

	// Check that a header_version serializes to a
	// single u16 value with no extraneous bytes wrapping it.
	assert_eq!(vec1, vec2);

	// Check we can successfully deserialize a header_version.
	let version: HeaderVersion = ser::deserialize_default(&mut &vec2[..]).unwrap();
	assert_eq!(version.0, 1)
}

#[test]
fn serialize_deserialize_block_header() {
	test_setup();
	let keychain = ExtKeychain::from_random_seed(false).unwrap();
	let builder = ProofBuilder::new(&keychain);
	let prev = BlockHeader::default();
	let key_id = ExtKeychain::derive_key_id(1, 1, 0, 0, 0);
	let b = new_block(&[], &keychain, &builder, &prev, &key_id);
	let header1 = b.header;

	let mut vec = Vec::new();
	ser::serialize_default(&mut vec, &header1).expect("serialization failed");
	let header2: BlockHeader = ser::deserialize_default(&mut &vec[..]).unwrap();

	assert_eq!(header1.hash(), header2.hash());
	assert_eq!(header1, header2);
}

fn set_pow(header: &mut BlockHeader) {
	// Set valid pow on the block as we will test deserialization of this "untrusted" from the network.
	let edge_bits = global::min_edge_bits();
	header.pow.proof.edge_bits = edge_bits;
	pow::pow_size(
		header,
		pow::Difficulty::min(),
		global::proofsize(),
		edge_bits,
	)
	.unwrap();
}

#[test]
fn deserialize_untrusted_header_weight() {
	test_setup();
	let keychain = ExtKeychain::from_random_seed(false).unwrap();
	let builder = ProofBuilder::new(&keychain);
	let prev = BlockHeader::default();
	let key_id = ExtKeychain::derive_key_id(1, 1, 0, 0, 0);
	let mut b = new_block(&[], &keychain, &builder, &prev, &key_id);

	// Set excessively large output mmr size on the header.
	b.header.output_mmr_size = 10_000;
	b.header.kernel_mmr_size = 0;
	set_pow(&mut b.header);

	let mut vec = Vec::new();
	ser::serialize_default(&mut vec, &b.header).expect("serialization failed");
	let res: Result<UntrustedBlockHeader, _> = ser::deserialize_default(&mut &vec[..]);
	assert_eq!(
		res.err(),
		Some(ser::Error::CorruptedData(
			"Tx global weight is exceed the limit".to_string()
		))
	);

	// Set excessively large kernel mmr size on the header.
	b.header.output_mmr_size = 0;
	b.header.kernel_mmr_size = 10_000;
	set_pow(&mut b.header);

	let mut vec = Vec::new();
	ser::serialize_default(&mut vec, &b.header).expect("serialization failed");
	let res: Result<UntrustedBlockHeader, _> = ser::deserialize_default(&mut &vec[..]);
	assert_eq!(
		res.err(),
		Some(ser::Error::CorruptedData(
			"Tx global weight is exceed the limit".to_string()
		))
	);

	// Set reasonable mmr sizes on the header to confirm the header can now be read "untrusted".
	b.header.output_mmr_size = 1;
	b.header.kernel_mmr_size = 1;
	set_pow(&mut b.header);

	let mut vec = Vec::new();
	ser::serialize_default(&mut vec, &b.header).expect("serialization failed");
	let res: Result<UntrustedBlockHeader, _> = ser::deserialize_default(&mut &vec[..]);
	assert!(res.is_ok());
}

#[test]
fn serialize_deserialize_block() {
	test_setup();
	let tx1 = tx1i2o();
	let keychain = ExtKeychain::from_random_seed(false).unwrap();
	let builder = ProofBuilder::new(&keychain);
	let prev = BlockHeader::default();
	let key_id = ExtKeychain::derive_key_id(1, 1, 0, 0, 0);
	let b = new_block(&[tx1], &keychain, &builder, &prev, &key_id);

	let mut vec = Vec::new();
	ser::serialize_default(&mut vec, &b).expect("serialization failed");
	let b2: Block = ser::deserialize_default(&mut &vec[..]).unwrap();

	assert_eq!(b.hash(), b2.hash());
	assert_eq!(b.header, b2.header);
	assert_eq!(b.inputs(), b2.inputs());
	assert_eq!(b.outputs(), b2.outputs());
	assert_eq!(b.kernels(), b2.kernels());
}

#[test]
fn empty_block_serialized_size() {
	test_setup();
	let keychain = ExtKeychain::from_random_seed(false).unwrap();
	let builder = ProofBuilder::new(&keychain);
	let prev = BlockHeader::default();
	let key_id = ExtKeychain::derive_key_id(1, 1, 0, 0, 0);
	let b = new_block(&[], &keychain, &builder, &prev, &key_id);
	let mut vec = Vec::new();
	ser::serialize_default(&mut vec, &b).expect("serialization failed");
	assert_eq!(vec.len(), 1_096);
}

#[test]
fn block_single_tx_serialized_size() {
	test_setup();
	let keychain = ExtKeychain::from_random_seed(false).unwrap();
	let builder = ProofBuilder::new(&keychain);
	let tx1 = tx1i2o();
	let prev = BlockHeader::default();
	let key_id = ExtKeychain::derive_key_id(1, 1, 0, 0, 0);
	let b = new_block(&[tx1], &keychain, &builder, &prev, &key_id);

	// Default protocol version (3)
	let mut vec = Vec::new();
	ser::serialize_default(&mut vec, &b).expect("serialization failed");
	assert_eq!(vec.len(), 2_669);

	// Protocol version 3
	let mut vec = Vec::new();
	ser::serialize(&mut vec, ser::ProtocolVersion(3), &b).expect("serialization failed");
	assert_eq!(vec.len(), 2_669);

	// Protocol version 2.
	// Note: block must be in "v2" compatibility with "features and commit" inputs for this.
	// Normally we would convert the block by looking inputs up in utxo but we fake it here for testing.
	let inputs: Vec<_> = b.inputs().into();
	let inputs: Vec<_> = inputs
		.iter()
		.map(|input| OutputIdentifier {
			features: OutputFeatures::Plain,
			commit: input.commitment(),
		})
		.collect();
	let b = Block {
		header: b.header,
		body: b.body.replace_inputs(inputs.as_slice().into()),
	};

	// Protocol version 2
	let mut vec = Vec::new();
	ser::serialize(&mut vec, ser::ProtocolVersion(2), &b).expect("serialization failed");
	assert_eq!(vec.len(), 2_670);

	// Protocol version 1 (fixed size kernels)
	let mut vec = Vec::new();
	ser::serialize(&mut vec, ser::ProtocolVersion(1), &b).expect("serialization failed");
	assert_eq!(vec.len(), 2_694);

	// Check we can also serialize a v2 compatibility block in v3 protocol version
	// without needing to explicitly convert the block.
	let mut vec = Vec::new();
	ser::serialize(&mut vec, ser::ProtocolVersion(3), &b).expect("serialization failed");
	assert_eq!(vec.len(), 2_669);

	// Default protocol version (3) for completeness
	let mut vec = Vec::new();
	ser::serialize_default(&mut vec, &b).expect("serialization failed");
	assert_eq!(vec.len(), 2_669);
}

#[test]
fn empty_compact_block_serialized_size() {
	test_setup();
	let keychain = ExtKeychain::from_random_seed(false).unwrap();
	let builder = ProofBuilder::new(&keychain);
	let prev = BlockHeader::default();
	let key_id = ExtKeychain::derive_key_id(1, 1, 0, 0, 0);
	let b = new_block(&[], &keychain, &builder, &prev, &key_id);
	let cb: CompactBlock = b.into();
	let mut vec = Vec::new();
	ser::serialize_default(&mut vec, &cb).expect("serialization failed");
	assert_eq!(vec.len(), 1_104);
}

#[test]
fn compact_block_single_tx_serialized_size() {
	test_setup();
	let keychain = ExtKeychain::from_random_seed(false).unwrap();
	let builder = ProofBuilder::new(&keychain);
	let tx1 = tx1i2o();
	let prev = BlockHeader::default();
	let key_id = ExtKeychain::derive_key_id(1, 1, 0, 0, 0);
	let b = new_block(&[tx1], &keychain, &builder, &prev, &key_id);
	let cb: CompactBlock = b.into();
	let mut vec = Vec::new();
	ser::serialize_default(&mut vec, &cb).expect("serialization failed");
	assert_eq!(vec.len(), 1_110);
}

#[test]
fn block_10_tx_serialized_size() {
	test_setup();
	let keychain = ExtKeychain::from_random_seed(false).unwrap();
	let builder = ProofBuilder::new(&keychain);

	let mut txs = vec![];
	for _ in 0..10 {
		let tx = tx1i2o();
		txs.push(tx);
	}
	let prev = BlockHeader::default();
	let key_id = ExtKeychain::derive_key_id(1, 1, 0, 0, 0);
	let b = new_block(&txs, &keychain, &builder, &prev, &key_id);

	{
		let mut vec = Vec::new();
		ser::serialize_default(&mut vec, &b).expect("serialization failed");
		assert_eq!(vec.len(), 16_826);
	}
}

#[test]
fn compact_block_10_tx_serialized_size() {
	test_setup();
	let keychain = ExtKeychain::from_random_seed(false).unwrap();
	let builder = ProofBuilder::new(&keychain);

	let mut txs = vec![];
	for _ in 0..10 {
		let tx = tx1i2o();
		txs.push(tx);
	}
	let prev = BlockHeader::default();
	let key_id = ExtKeychain::derive_key_id(1, 1, 0, 0, 0);
	let b = new_block(&txs, &keychain, &builder, &prev, &key_id);
	let cb: CompactBlock = b.into();
	let mut vec = Vec::new();
	ser::serialize_default(&mut vec, &cb).expect("serialization failed");
	assert_eq!(vec.len(), 1_164);
}

#[test]
fn compact_block_hash_with_nonce() {
	test_setup();
	let keychain = ExtKeychain::from_random_seed(false).unwrap();
	let builder = ProofBuilder::new(&keychain);
	let tx = tx1i2o();
	let prev = BlockHeader::default();
	let key_id = ExtKeychain::derive_key_id(1, 1, 0, 0, 0);
	let b = new_block(&[tx.clone()], &keychain, &builder, &prev, &key_id);
	let cb1: CompactBlock = b.clone().into();
	let cb2: CompactBlock = b.clone().into();

	// random nonce will not affect the hash of the compact block itself
	// hash is based on header POW only
	assert!(cb1.nonce != cb2.nonce);
	assert_eq!(b.hash(), cb1.hash());
	assert_eq!(cb1.hash(), cb2.hash());

	assert!(cb1.kern_ids()[0] != cb2.kern_ids()[0]);

	// check we can identify the specified kernel from the short_id
	// correctly in both of the compact_blocks
	assert_eq!(
		cb1.kern_ids()[0],
		tx.kernels()[0].short_id(&cb1.hash(), cb1.nonce)
	);
	assert_eq!(
		cb2.kern_ids()[0],
		tx.kernels()[0].short_id(&cb2.hash(), cb2.nonce)
	);
}

#[test]
fn convert_block_to_compact_block() {
	test_setup();
	let keychain = ExtKeychain::from_random_seed(false).unwrap();
	let builder = ProofBuilder::new(&keychain);
	let tx1 = tx1i2o();
	let prev = BlockHeader::default();
	let key_id = ExtKeychain::derive_key_id(1, 1, 0, 0, 0);
	let b = new_block(&[tx1], &keychain, &builder, &prev, &key_id);
	let cb: CompactBlock = b.clone().into();

	assert_eq!(cb.out_full().len(), 1);
	assert_eq!(cb.kern_full().len(), 1);
	assert_eq!(cb.kern_ids().len(), 1);

	assert_eq!(
		cb.kern_ids()[0],
		b.kernels()
			.iter()
			.find(|x| !x.is_coinbase())
			.unwrap()
			.short_id(&cb.hash(), cb.nonce)
	);
}

#[test]
fn hydrate_empty_compact_block() {
	test_setup();
	let keychain = ExtKeychain::from_random_seed(false).unwrap();
	let builder = ProofBuilder::new(&keychain);
	let prev = BlockHeader::default();
	let key_id = ExtKeychain::derive_key_id(1, 1, 0, 0, 0);
	let b = new_block(&[], &keychain, &builder, &prev, &key_id);
	let cb: CompactBlock = b.clone().into();
	let hb = Block::hydrate_from(cb, &[]).unwrap();
	assert_eq!(hb.header, b.header);
	assert_eq!(hb.outputs(), b.outputs());
	assert_eq!(hb.kernels(), b.kernels());
}

#[test]
fn serialize_deserialize_compact_block() {
	test_setup();
	let keychain = ExtKeychain::from_random_seed(false).unwrap();
	let builder = ProofBuilder::new(&keychain);
	let tx1 = tx1i2o();
	let prev = BlockHeader::default();
	let key_id = ExtKeychain::derive_key_id(1, 1, 0, 0, 0);
	let b = new_block(&[tx1], &keychain, &builder, &prev, &key_id);

	let mut cb1: CompactBlock = b.into();

	let mut vec = Vec::new();
	ser::serialize_default(&mut vec, &cb1).expect("serialization failed");

	// After header serialization, timestamp will lose 'nanos' info, that's the designed behavior.
	// To suppress 'nanos' difference caused assertion fail, we force b.header also lose 'nanos'.
	let origin_ts = cb1.header.timestamp;
	cb1.header.timestamp =
		origin_ts - Duration::nanoseconds(origin_ts.timestamp_subsec_nanos() as i64);

	let cb2: CompactBlock = ser::deserialize_default(&mut &vec[..]).unwrap();

	assert_eq!(cb1.header, cb2.header);
	assert_eq!(cb1.kern_ids(), cb2.kern_ids());
}

// Duplicate a range proof from a valid output into another of the same amount
#[test]
fn same_amount_outputs_copy_range_proof() {
	test_setup();
	let keychain = keychain::ExtKeychain::from_random_seed(false).unwrap();
	let builder = ProofBuilder::new(&keychain);
	let key_id1 = keychain::ExtKeychain::derive_key_id(1, 1, 0, 0, 0);
	let key_id2 = keychain::ExtKeychain::derive_key_id(1, 2, 0, 0, 0);
	let key_id3 = keychain::ExtKeychain::derive_key_id(1, 3, 0, 0, 0);

	let tx = build::transaction(
		KernelFeatures::Plain { fee: 1.into() },
		&[input(7, key_id1), output(3, key_id2), output(3, key_id3)],
		&keychain,
		&builder,
	)
	.unwrap();

	// now we reconstruct the transaction, swapping the rangeproofs so they
	// have the wrong privkey
	let mut outs = tx.outputs().to_vec();
	outs[0].proof = outs[1].proof;

	let key_id = keychain::ExtKeychain::derive_key_id(1, 4, 0, 0, 0);
	let prev = BlockHeader::default();
	let b = new_block(
		&[Transaction::new(tx.inputs(), &outs, tx.kernels())],
		&keychain,
		&builder,
		&prev,
		&key_id,
	);

	// block should have been automatically compacted (including reward
	// output) and should still be valid
	match b.validate(&BlindingFactor::zero(), keychain.secp()) {
		Err(Error::Transaction(transaction::Error::Secp(secp::Error::InvalidRangeProof))) => {}
		_ => panic!("Bad range proof should be invalid"),
	}
}

// Swap a range proof with the right private key but wrong amount
#[test]
fn wrong_amount_range_proof() {
	test_setup();
	let keychain = keychain::ExtKeychain::from_random_seed(false).unwrap();
	let builder = ProofBuilder::new(&keychain);
	let key_id1 = keychain::ExtKeychain::derive_key_id(1, 1, 0, 0, 0);
	let key_id2 = keychain::ExtKeychain::derive_key_id(1, 2, 0, 0, 0);
	let key_id3 = keychain::ExtKeychain::derive_key_id(1, 3, 0, 0, 0);

	let tx1 = build::transaction(
		KernelFeatures::Plain { fee: 1.into() },
		&[
			input(7, key_id1.clone()),
			output(3, key_id2.clone()),
			output(3, key_id3.clone()),
		],
		&keychain,
		&builder,
	)
	.unwrap();
	let tx2 = build::transaction(
		KernelFeatures::Plain { fee: 1.into() },
		&[input(7, key_id1), output(2, key_id2), output(4, key_id3)],
		&keychain,
		&builder,
	)
	.unwrap();

	// we take the range proofs from tx2 into tx1 and rebuild the transaction
	let mut outs = tx1.outputs().to_vec();
	outs[0].proof = tx2.outputs()[0].proof;
	outs[1].proof = tx2.outputs()[1].proof;

	let key_id = keychain::ExtKeychain::derive_key_id(1, 4, 0, 0, 0);
	let prev = BlockHeader::default();
	let b = new_block(
		&[Transaction::new(tx1.inputs(), &outs, tx1.kernels())],
		&keychain,
		&builder,
		&prev,
		&key_id,
	);

	// block should have been automatically compacted (including reward
	// output) and should still be valid
	match b.validate(&BlindingFactor::zero(), keychain.secp()) {
		Err(Error::Transaction(transaction::Error::Secp(secp::Error::InvalidRangeProof))) => {}
		_ => panic!("Bad range proof should be invalid"),
	}
}

#[test]
fn validate_header_proof() {
	test_setup();
	let keychain = ExtKeychain::from_random_seed(false).unwrap();
	let builder = ProofBuilder::new(&keychain);
	let prev = BlockHeader::default();
	let key_id = ExtKeychain::derive_key_id(1, 1, 0, 0, 0);
	let b = new_block(&[], &keychain, &builder, &prev, &key_id);

	let mut header_buf = vec![];
	{
		let mut writer = ser::BinWriter::default(&mut header_buf);
		b.header.write_pre_pow(&mut writer).unwrap();
		b.header.pow.write_pre_pow(&mut writer).unwrap();
	}
	let pre_pow = header_buf.to_hex();

	let reconstructed = BlockHeader::from_pre_pow_and_proof(
		pre_pow,
		b.header.pow.nonce,
		b.header.pow.proof.clone(),
	)
	.unwrap();
	assert_eq!(reconstructed, b.header);

	// assert invalid pre_pow returns error
	assert!(BlockHeader::from_pre_pow_and_proof(
		"0xaf1678".to_string(),
		b.header.pow.nonce,
		b.header.pow.proof,
	)
	.is_err());
}

// Test coverage for verifying cut-through during block validation.
// It is not valid for a block to spend an output and produce a new output with the same commitment.
// This test covers the case where a plain output is spent, producing a plain output with the same commitment.
#[test]
fn test_verify_cut_through_plain() -> Result<(), Error> {
	global::set_local_chain_type(global::ChainTypes::UserTesting);

	let keychain = ExtKeychain::from_random_seed(false).unwrap();

	let key_id1 = ExtKeychain::derive_key_id(1, 1, 0, 0, 0);
	let key_id2 = ExtKeychain::derive_key_id(1, 2, 0, 0, 0);
	let key_id3 = ExtKeychain::derive_key_id(1, 3, 0, 0, 0);

	let builder = ProofBuilder::new(&keychain);

	let tx = build::transaction(
		KernelFeatures::Plain {
			fee: FeeFields::zero(),
		},
		&[
			build::input(10, key_id1.clone()),
			build::input(10, key_id2.clone()),
			build::output(10, key_id1.clone()),
			build::output(6, key_id2.clone()),
			build::output(4, key_id3.clone()),
		],
		&keychain,
		&builder,
	)
	.expect("valid tx");

	let prev = BlockHeader::default();
	let key_id = ExtKeychain::derive_key_id(0, 0, 0, 0, 0);
	let mut block = new_block(&[tx], &keychain, &builder, &prev, &key_id);

	// The block should fail validation due to cut-through.
	assert_eq!(
		block.validate(&BlindingFactor::zero(), keychain.secp()),
		Err(Error::Transaction(transaction::Error::CutThrough))
	);

	// The block should fail lightweight "read" validation due to cut-through.
	assert_eq!(
		block.validate_read(),
		Err(Error::Transaction(transaction::Error::CutThrough))
	);

	// Apply cut-through to eliminate the offending input and output.
	let mut inputs: Vec<_> = block.inputs().into();
	let mut outputs = block.outputs().to_vec();
	let (inputs, outputs, _, _) = transaction::cut_through(&mut inputs[..], &mut outputs[..])?;

	block.body = block
		.body
		.replace_inputs(inputs.into())
		.replace_outputs(outputs);

	// Block validates successfully after applying cut-through.
	block.validate(&BlindingFactor::zero(), keychain.secp())?;

	// Block validates via lightweight "read" validation.
	block.validate_read()?;

	Ok(())
}

// Test coverage for verifying cut-through during block validation.
// It is not valid for a block to spend an output and produce a new output with the same commitment.
// This test covers the case where a coinbase output is spent, producing a plain output with the same commitment.
#[test]
fn test_verify_cut_through_coinbase() -> Result<(), Error> {
	global::set_local_chain_type(global::ChainTypes::UserTesting);

	let keychain = ExtKeychain::from_random_seed(false).unwrap();

	let key_id1 = ExtKeychain::derive_key_id(1, 1, 0, 0, 0);
	let key_id2 = ExtKeychain::derive_key_id(1, 2, 0, 0, 0);
	let key_id3 = ExtKeychain::derive_key_id(1, 3, 0, 0, 0);

	let builder = ProofBuilder::new(&keychain);

	let tx = build::transaction(
		KernelFeatures::Plain {
			fee: FeeFields::zero(),
		},
		&[
			build::coinbase_input(consensus::MWC_FIRST_GROUP_REWARD, key_id1.clone()),
			build::coinbase_input(consensus::MWC_FIRST_GROUP_REWARD, key_id2.clone()),
			build::output(consensus::MWC_FIRST_GROUP_REWARD, key_id1.clone()),
			build::output(
				consensus::MWC_FIRST_GROUP_REWARD - 100_000_000,
				key_id2.clone(),
			),
			build::output(100_000_000, key_id3.clone()),
		],
		&keychain,
		&builder,
	)
	.expect("valid tx");

	let prev = BlockHeader::default();
	let key_id = ExtKeychain::derive_key_id(0, 0, 0, 0, 0);
	let mut block = new_block(&[tx], &keychain, &builder, &prev, &key_id);

	// The block should fail validation due to cut-through.
	assert_eq!(
		block.validate(&BlindingFactor::zero(), keychain.secp()),
		Err(Error::Transaction(transaction::Error::CutThrough))
	);

	// The block should fail lightweight "read" validation due to cut-through.
	assert_eq!(
		block.validate_read(),
		Err(Error::Transaction(transaction::Error::CutThrough))
	);

	// Apply cut-through to eliminate the offending input and output.
	let mut inputs: Vec<_> = block.inputs().into();
	let mut outputs = block.outputs().to_vec();
	let (inputs, outputs, _, _) = transaction::cut_through(&mut inputs[..], &mut outputs[..])?;

	block.body = block
		.body
		.replace_inputs(inputs.into())
		.replace_outputs(outputs);

	// Block validates successfully after applying cut-through.
	block.validate(&BlindingFactor::zero(), keychain.secp())?;

	// Block validates via lightweight "read" validation.
	block.validate_read()?;

	Ok(())
}<|MERGE_RESOLUTION|>--- conflicted
+++ resolved
@@ -29,11 +29,8 @@
 use crate::core::{global, pow, ser};
 use chrono::Duration;
 use keychain::{BlindingFactor, ExtKeychain, Keychain};
-<<<<<<< HEAD
+use mwc_core as core;
 use util::secp::{ContextFlag, Secp256k1};
-=======
-use mwc_core as core;
->>>>>>> 6c3e6c17
 use util::{secp, ToHex};
 
 // Setup test with AutomatedTesting chain_type;
