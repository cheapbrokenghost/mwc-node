// Copyright 2020 The Grin Developers
//
// Licensed under the Apache License, Version 2.0 (the "License");
// you may not use this file except in compliance with the License.
// You may obtain a copy of the License at
//
//     http://www.apache.org/licenses/LICENSE-2.0
//
// Unless required by applicable law or agreed to in writing, software
// distributed under the License is distributed on an "AS IS" BASIS,
// WITHOUT WARRANTIES OR CONDITIONS OF ANY KIND, either express or implied.
// See the License for the specific language governing permissions and
// limitations under the License.

use super::utils::{get_output, get_output_v2, w};
use crate::chain;
use crate::core::core::hash::Hashed;
use crate::rest::*;
use crate::router::{Handler, ResponseFuture};
use crate::types::*;
use crate::util;
use crate::util::secp::pedersen::Commitment;
use crate::web::*;
use hyper::{Body, Request, StatusCode};
use std::sync::Weak;

/// Chain handler. Get the head details.
/// GET /v1/chain
pub struct ChainHandler {
	pub chain: Weak<chain::Chain>,
}

impl ChainHandler {
	pub fn get_tip(&self) -> Result<Tip, Error> {
		let head = w(&self.chain)?
			.head()
			.map_err(|e| ErrorKind::Internal(format!("can't get tip: {}", e)))?;
		Ok(Tip::from_tip(head))
	}
}

impl Handler for ChainHandler {
	fn get(&self, _req: Request<Body>) -> ResponseFuture {
		result_to_response(self.get_tip())
	}
}

/// Chain validation handler.
/// GET /v1/chain/validate
pub struct ChainValidationHandler {
	pub chain: Weak<chain::Chain>,
}

impl ChainValidationHandler {
	pub fn validate_chain(&self) -> Result<(), Error> {
		w(&self.chain)?
			.validate(true)
			.map_err(|e| ErrorKind::Internal(format!("chain fast validation error. {}", e)).into())
	}
}

impl Handler for ChainValidationHandler {
	fn get(&self, _req: Request<Body>) -> ResponseFuture {
		match w_fut!(&self.chain).validate(true) {
			Ok(_) => response(StatusCode::OK, "{}"),
			Err(e) => response(
				StatusCode::INTERNAL_SERVER_ERROR,
				format!("chain validation is failed, {}", e),
			),
		}
	}
}

/// Chain compaction handler. Trigger a compaction of the chain state to regain
/// storage space.
/// POST /v1/chain/compact
pub struct ChainCompactHandler {
	pub chain: Weak<chain::Chain>,
}

impl ChainCompactHandler {
	pub fn compact_chain(&self) -> Result<(), Error> {
		w(&self.chain)?
			.compact()
			.map_err(|e| ErrorKind::Internal(format!("compact chain error {}", e)).into())
	}
}

impl Handler for ChainCompactHandler {
	fn post(&self, _req: Request<Body>) -> ResponseFuture {
		match w_fut!(&self.chain).compact() {
			Ok(_) => response(StatusCode::OK, "{}"),
			Err(e) => response(
				StatusCode::INTERNAL_SERVER_ERROR,
				format!("chain compact failed: {}", e),
			),
		}
	}
}

// Supports retrieval of multiple outputs in a single request -
// GET /v1/chain/outputs/byids?id=xxx,yyy,zzz
// GET /v1/chain/outputs/byids?id=xxx&id=yyy&id=zzz
// GET /v1/chain/outputs/byheight?start_height=101&end_height=200
pub struct OutputHandler {
	pub chain: Weak<chain::Chain>,
}

impl OutputHandler {
	pub fn get_outputs_v2(
		&self,
		commits: Option<Vec<String>>,
		start_height: Option<u64>,
		end_height: Option<u64>,
		include_proof: Option<bool>,
		include_merkle_proof: Option<bool>,
	) -> Result<Vec<OutputPrintable>, Error> {
		let mut outputs: Vec<OutputPrintable> = vec![];
		if let Some(commits) = commits {
			// First check the commits length
			for commit in &commits {
				if commit.len() != 66 {
					return Err(ErrorKind::RequestError(format!(
						"invalid commit length for {}, expected length 66",
						commit
					))
					.into());
				}
			}
			for commit in commits {
				match get_output_v2(
					&self.chain,
					&commit,
					include_proof.unwrap_or(false),
					include_merkle_proof.unwrap_or(false),
				) {
<<<<<<< HEAD
					Ok(output) => outputs.push(output),
					// do not crash here simply do not retrieve this output
					Err(e) => info!("Failure to get output for commitment {}, {}", commit, e),
=======
					Ok(Some((output, _))) => outputs.push(output),
					Ok(None) => {
						// Ignore outputs that are not found
					}
					Err(e) => {
						error!(
							"Failure to get output for commitment {} with error {}",
							commit, e
						);
						return Err(e);
					}
>>>>>>> ddb05520
				};
			}
		}
		// cannot chain to let Some() for now  see https://github.com/rust-lang/rust/issues/53667
		if let Some(start_height) = start_height {
			if let Some(end_height) = end_height {
				let block_output_batch = self.outputs_block_batch_v2(
					start_height,
					end_height,
					include_proof.unwrap_or(false),
					include_merkle_proof.unwrap_or(false),
				)?;
				outputs = [&outputs[..], &block_output_batch[..]].concat();
			}
		}
		Ok(outputs)
	}

	// allows traversal of utxo set
	pub fn get_unspent_outputs(
		&self,
		start_index: u64,
		end_index: Option<u64>,
		mut max: u64,
		include_proof: Option<bool>,
	) -> Result<OutputListing, Error> {
		//set a limit here
		if max > 10_000 {
			max = 10_000;
		}
		let chain = w(&self.chain)?;
		let outputs = chain
			.unspent_outputs_by_pmmr_index(start_index, max, end_index)
			.map_err(|e| {
				ErrorKind::NotFound(format!(
					"Unspent outputs for PMMR {}-{:?}, {}",
					start_index, end_index, e
				))
			})?;
		let out = OutputListing {
			last_retrieved_index: outputs.0,
			highest_index: outputs.1,
			outputs: outputs
				.2
				.iter()
				.map(|x| {
					OutputPrintable::from_output(
						x,
						&chain,
						None,
						include_proof.unwrap_or(false),
						false,
					)
				})
				.collect::<Result<Vec<_>, _>>()
				.map_err(|e| ErrorKind::Internal(format!("chain error, {}", e)))?,
		};
		Ok(out)
	}

	fn outputs_by_ids(&self, req: &Request<Body>) -> Result<Vec<Output>, Error> {
		let mut commitments: Vec<String> = vec![];

		let query = must_get_query!(req);
		let params = QueryParams::from(query);
		params.process_multival_param("id", |id| commitments.push(id.to_owned()));

		let mut outputs: Vec<Output> = vec![];
		for x in commitments {
<<<<<<< HEAD
			match self.get_output(&x) {
				Ok(output) => outputs.push(output),
				Err(e) => info!("Failure to get output for commitment {}, {}", x, e),
=======
			match get_output(&self.chain, &x) {
				Ok(Some((output, _))) => outputs.push(output),
				Ok(None) => {
					// Ignore outputs that are not found
				}
				Err(e) => {
					error!(
						"Failure to get output for commitment {} with error {}",
						x, e
					);
					return Err(e);
				}
>>>>>>> ddb05520
			};
		}
		Ok(outputs)
	}

	fn outputs_at_height(
		&self,
		block_height: u64,
		commitments: Vec<Commitment>,
		include_proof: bool,
	) -> Result<BlockOutputs, Error> {
		let header = w(&self.chain)?
			.get_header_by_height(block_height)
			.map_err(|e| {
				ErrorKind::NotFound(format!("Header at height {}, {}", block_height, e))
			})?;

		// TODO - possible to compact away blocks we care about
		// in the period between accepting the block and refreshing the wallet
		let chain = w(&self.chain)?;
		let block = chain.get_block(&header.hash()).map_err(|e| {
			ErrorKind::NotFound(format!(
				"Block at height {} for hash {}, {}",
				block_height,
				header.hash(),
				e
			))
		})?;
		let outputs = block
			.outputs()
			.iter()
			.filter(|output| commitments.is_empty() || commitments.contains(&output.commitment()))
			.map(|output| {
				OutputPrintable::from_output(output, &chain, Some(&header), include_proof, true)
			})
			.collect::<Result<Vec<_>, _>>()
			.map_err(|e| {
				ErrorKind::Internal(format!("chain read outputs from block error, {}", e))
			})?;

		Ok(BlockOutputs {
			header: BlockHeaderInfo::from_header(&header),
			outputs: outputs,
		})
	}

	fn outputs_at_height_v2(
		&self,
		block_height: u64,
		commitments: Vec<Commitment>,
		include_rproof: bool,
		include_merkle_proof: bool,
	) -> Result<Vec<OutputPrintable>, Error> {
		let header = w(&self.chain)?
			.get_header_by_height(block_height)
			.map_err(|e| {
				ErrorKind::NotFound(format!("Header at height {}, {}", block_height, e))
			})?;

		// TODO - possible to compact away blocks we care about
		// in the period between accepting the block and refreshing the wallet
		let chain = w(&self.chain)?;
		let block = chain.get_block(&header.hash()).map_err(|e| {
			ErrorKind::NotFound(format!(
				"Block at height {} for hash {}, {}",
				block_height,
				header.hash(),
				e
			))
		})?;
		let outputs = block
			.outputs()
			.iter()
			.filter(|output| commitments.is_empty() || commitments.contains(&output.commitment()))
			.map(|output| {
				OutputPrintable::from_output(
					output,
					&chain,
					Some(&header),
					include_rproof,
					include_merkle_proof,
				)
			})
			.collect::<Result<Vec<_>, _>>()
			.map_err(|e| {
				ErrorKind::Internal(format!("chain read outputs from block error, {}", e))
			})?;

		Ok(outputs)
	}

	// returns outputs for a specified range of blocks
	fn outputs_block_batch(&self, req: &Request<Body>) -> Result<Vec<BlockOutputs>, Error> {
		let mut commitments: Vec<Commitment> = vec![];

		let query = must_get_query!(req);
		let params = QueryParams::from(query);
		params.process_multival_param("id", |id| {
			if let Ok(x) = util::from_hex(id) {
				commitments.push(Commitment::from_vec(x));
			} else {
				warn!(
					"Outputs API unable to decode and skip id value form the HEX {}",
					id
				);
			}
		});
		let start_height = parse_param!(params, "start_height", 1);
		let end_height = parse_param!(params, "end_height", 1);
		let include_rp = params.get("include_rp").is_some();

		debug!(
			"outputs_block_batch: {}-{}, {:?}, {:?}",
			start_height, end_height, commitments, include_rp,
		);

		let mut return_vec = vec![];
		for i in (start_height..=end_height).rev() {
			if let Ok(res) = self.outputs_at_height(i, commitments.clone(), include_rp) {
				if !res.outputs.is_empty() {
					return_vec.push(res);
				}
			}
		}

		Ok(return_vec)
	}

	// returns outputs for a specified range of blocks
	fn outputs_block_batch_v2(
		&self,
		start_height: u64,
		end_height: u64,
		include_rproof: bool,
		include_merkle_proof: bool,
	) -> Result<Vec<OutputPrintable>, Error> {
		let commitments: Vec<Commitment> = vec![];

		debug!(
			"outputs_block_batch: {}-{}, {}, {}",
			start_height, end_height, include_rproof, include_merkle_proof,
		);

		let mut return_vec: Vec<OutputPrintable> = vec![];
		for i in (start_height..=end_height).rev() {
			if let Ok(res) = self.outputs_at_height_v2(
				i,
				commitments.clone(),
				include_rproof,
				include_merkle_proof,
			) {
				if !res.is_empty() {
					return_vec = [&return_vec[..], &res[..]].concat();
				}
			}
		}

		Ok(return_vec)
	}
}

impl Handler for OutputHandler {
	fn get(&self, req: Request<Body>) -> ResponseFuture {
		match right_path_element!(req) {
			"byids" => result_to_response(self.outputs_by_ids(&req)),
			"byheight" => result_to_response(self.outputs_block_batch(&req)),
			_ => response(StatusCode::BAD_REQUEST, ""),
		}
	}
}

/// Kernel handler, search for a kernel by excess commitment
/// GET /v1/chain/kernels/XXX?min_height=YYY&max_height=ZZZ
/// The `min_height` and `max_height` parameters are optional
pub struct KernelHandler {
	pub chain: Weak<chain::Chain>,
}

impl KernelHandler {
	fn get_kernel(&self, req: Request<Body>) -> Result<Option<LocatedTxKernel>, Error> {
		let excess_s = req
			.uri()
			.path()
			.trim_end_matches('/')
			.rsplit('/')
			.next()
			.ok_or_else(|| ErrorKind::RequestError("missing excess".into()))?;
<<<<<<< HEAD
		let excess_v = util::from_hex(excess_s).map_err(|e| {
			ErrorKind::RequestError(format!("invalid excess hex {}, {}", excess_s, e))
		})?;
		if excess_v.len() != 33 {
			return Err(ErrorKind::RequestError(format!(
				"invalid excess {}, get length {}, expected 33",
				excess_s,
				excess_v.len()
			))
			.into());
=======
		let excess = util::from_hex(excess)
			.map_err(|_| ErrorKind::RequestError("invalid excess hex".into()))?;
		if excess.len() != 33 {
			return Err(ErrorKind::RequestError("invalid excess length".into()).into());
>>>>>>> ddb05520
		}
		let excess = Commitment::from_vec(excess_v);

		let chain = w(&self.chain)?;

		let mut min_height: Option<u64> = None;
		let mut max_height: Option<u64> = None;

		// Check query parameters for minimum and maximum search height
		if let Some(q) = req.uri().query() {
			let params = QueryParams::from(q);
			if let Some(hs) = params.get("min_height") {
				let h = hs.parse().map_err(|e| {
					ErrorKind::RequestError(format!(
						"invalid parameter 'min_height' value {}, {}",
						hs, e
					))
				})?;
				// Default is genesis
				min_height = if h == 0 { None } else { Some(h) };
			}
			if let Some(hs) = params.get("max_height") {
				let h = hs.parse().map_err(|e| {
					ErrorKind::RequestError(format!(
						"invalid parameter 'max_height' value {}, {}",
						hs, e
					))
				})?;
				// Default is current head
				let head_height = chain
					.head()
					.map_err(|e| ErrorKind::Internal(format!("Unable to get a chain head, {}", e)))?
					.height;
				max_height = if h >= head_height { None } else { Some(h) };
			}
		}

		let kernel = chain
			.get_kernel_height(&excess, min_height, max_height)
			.map_err(|e| {
				ErrorKind::Internal(format!(
					"Unable to get a height for the excess {}, {}",
					excess_s, e
				))
			})?
			.map(|(tx_kernel, height, mmr_index)| LocatedTxKernel {
				tx_kernel,
				height,
				mmr_index,
			});
		Ok(kernel)
	}

	pub fn get_kernel_v2(
		&self,
		excess_s: String,
		min_height: Option<u64>,
		max_height: Option<u64>,
	) -> Result<LocatedTxKernel, Error> {
<<<<<<< HEAD
		let excess = util::from_hex(excess_s.as_str()).map_err(|e| {
			ErrorKind::RequestError(format!("invalid excess hex {}, {}", excess_s, e))
		})?;
=======
		let excess = util::from_hex(&excess)
			.map_err(|_| ErrorKind::RequestError("invalid excess hex".into()))?;
>>>>>>> ddb05520
		if excess.len() != 33 {
			return Err(ErrorKind::RequestError(format!(
				"invalid excess {}, get length {}, expected 33",
				excess_s,
				excess.len()
			))
			.into());
		}
		let excess = Commitment::from_vec(excess);

		let chain = w(&self.chain)?;
		let kernel = chain
			.get_kernel_height(&excess, min_height, max_height)
			.map_err(|e| {
				ErrorKind::Internal(format!(
					"Unable to get a height for excess {}, {}",
					excess_s, e
				))
			})?
			.map(|(tx_kernel, height, mmr_index)| LocatedTxKernel {
				tx_kernel,
				height,
				mmr_index,
			});
		kernel.ok_or_else(|| {
			Error::from(ErrorKind::NotFound(format!(
				"kernel value for excess {}",
				excess_s
			)))
		})
	}
}

impl Handler for KernelHandler {
	fn get(&self, req: Request<Body>) -> ResponseFuture {
		result_to_response(self.get_kernel(req))
	}
}<|MERGE_RESOLUTION|>--- conflicted
+++ resolved
@@ -134,11 +134,6 @@
 					include_proof.unwrap_or(false),
 					include_merkle_proof.unwrap_or(false),
 				) {
-<<<<<<< HEAD
-					Ok(output) => outputs.push(output),
-					// do not crash here simply do not retrieve this output
-					Err(e) => info!("Failure to get output for commitment {}, {}", commit, e),
-=======
 					Ok(Some((output, _))) => outputs.push(output),
 					Ok(None) => {
 						// Ignore outputs that are not found
@@ -150,7 +145,6 @@
 						);
 						return Err(e);
 					}
->>>>>>> ddb05520
 				};
 			}
 		}
@@ -220,11 +214,6 @@
 
 		let mut outputs: Vec<Output> = vec![];
 		for x in commitments {
-<<<<<<< HEAD
-			match self.get_output(&x) {
-				Ok(output) => outputs.push(output),
-				Err(e) => info!("Failure to get output for commitment {}, {}", x, e),
-=======
 			match get_output(&self.chain, &x) {
 				Ok(Some((output, _))) => outputs.push(output),
 				Ok(None) => {
@@ -237,7 +226,6 @@
 					);
 					return Err(e);
 				}
->>>>>>> ddb05520
 			};
 		}
 		Ok(outputs)
@@ -425,7 +413,6 @@
 			.rsplit('/')
 			.next()
 			.ok_or_else(|| ErrorKind::RequestError("missing excess".into()))?;
-<<<<<<< HEAD
 		let excess_v = util::from_hex(excess_s).map_err(|e| {
 			ErrorKind::RequestError(format!("invalid excess hex {}, {}", excess_s, e))
 		})?;
@@ -436,12 +423,6 @@
 				excess_v.len()
 			))
 			.into());
-=======
-		let excess = util::from_hex(excess)
-			.map_err(|_| ErrorKind::RequestError("invalid excess hex".into()))?;
-		if excess.len() != 33 {
-			return Err(ErrorKind::RequestError("invalid excess length".into()).into());
->>>>>>> ddb05520
 		}
 		let excess = Commitment::from_vec(excess_v);
 
@@ -501,14 +482,9 @@
 		min_height: Option<u64>,
 		max_height: Option<u64>,
 	) -> Result<LocatedTxKernel, Error> {
-<<<<<<< HEAD
-		let excess = util::from_hex(excess_s.as_str()).map_err(|e| {
+		let excess = util::from_hex(&excess_s).map_err(|e| {
 			ErrorKind::RequestError(format!("invalid excess hex {}, {}", excess_s, e))
 		})?;
-=======
-		let excess = util::from_hex(&excess)
-			.map_err(|_| ErrorKind::RequestError("invalid excess hex".into()))?;
->>>>>>> ddb05520
 		if excess.len() != 33 {
 			return Err(ErrorKind::RequestError(format!(
 				"invalid excess {}, get length {}, expected 33",
