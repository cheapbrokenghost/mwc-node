--- conflicted
+++ resolved
@@ -135,56 +135,29 @@
 ///
 pub const MAX_BLOCK_WEIGHT: u64 = 40_000;
 
-<<<<<<< HEAD
+// We want to keep the grin test cases for NRD kernels.
+// note!!! Currently NRD is disabled in MWC network. We need hardfork to activate it
+
+/// AutomatedTesting and UserTesting HF1 height.
+pub const TESTING_FIRST_HARD_FORK: u64 = 3;
+/// AutomatedTesting and UserTesting HF2 height.
+pub const TESTING_SECOND_HARD_FORK: u64 = 6;
+/// AutomatedTesting and UserTesting HF3 height.
+pub const TESTING_THIRD_HARD_FORK: u64 = 9;
+
 /// Check whether the block version is valid at a given height
 /// MWC doesn't want like grin change the algorithms for mining. So version is constant
 pub fn header_version(height: u64) -> HeaderVersion {
-	if height < get_c31_hard_fork_block_height() {
-		HeaderVersion(1)
-	} else {
-		HeaderVersion(2)
-=======
-/// Fork every 6 months.
-pub const HARD_FORK_INTERVAL: u64 = YEAR_HEIGHT / 2;
-
-/// Floonet first hard fork height, set to happen around 2019-06-20
-pub const FLOONET_FIRST_HARD_FORK: u64 = 185_040;
-
-/// Floonet second hard fork height, set to happen around 2019-12-19
-pub const FLOONET_SECOND_HARD_FORK: u64 = 298_080;
-
-/// Floonet second hard fork height, set to happen around 2020-06-20
-pub const FLOONET_THIRD_HARD_FORK: u64 = 552_960;
-
-/// AutomatedTesting and UserTesting HF1 height.
-pub const TESTING_FIRST_HARD_FORK: u64 = 3;
-
-/// AutomatedTesting and UserTesting HF2 height.
-pub const TESTING_SECOND_HARD_FORK: u64 = 6;
-
-/// AutomatedTesting and UserTesting HF3 height.
-pub const TESTING_THIRD_HARD_FORK: u64 = 9;
-
-/// Compute possible block version at a given height, implements
-/// 6 months interval scheduled hard forks for the first 2 years.
-pub fn header_version(height: u64) -> HeaderVersion {
 	let chain_type = global::get_chain_type();
-	let hf_interval = (1 + height / HARD_FORK_INTERVAL) as u16;
 	match chain_type {
-		global::ChainTypes::Mainnet => HeaderVersion(hf_interval),
-		global::ChainTypes::Floonet => {
-			if height < FLOONET_FIRST_HARD_FORK {
+		global::ChainTypes::Mainnet | global::ChainTypes::Floonet => {
+			if height < get_c31_hard_fork_block_height() {
 				HeaderVersion(1)
-			} else if height < FLOONET_SECOND_HARD_FORK {
+			} else {
 				HeaderVersion(2)
-			} else if height < FLOONET_THIRD_HARD_FORK {
-				HeaderVersion(3)
-			} else if height < 4 * HARD_FORK_INTERVAL {
-				HeaderVersion(4)
-			} else {
-				HeaderVersion(hf_interval)
 			}
 		}
+		// Note!!!! We need that to cover NRD tests.
 		global::ChainTypes::AutomatedTesting | global::ChainTypes::UserTesting => {
 			if height < TESTING_FIRST_HARD_FORK {
 				HeaderVersion(1)
@@ -192,28 +165,38 @@
 				HeaderVersion(2)
 			} else if height < TESTING_THIRD_HARD_FORK {
 				HeaderVersion(3)
-			} else if height < 4 * HARD_FORK_INTERVAL {
+			} else {
 				HeaderVersion(4)
-			} else {
-				HeaderVersion(5)
 			}
 		}
->>>>>>> ddb05520
 	}
 }
 
 /// Check whether the block version is valid at a given height.
 /// Currently we only use the default version. No hard forks planned.
 pub fn valid_header_version(height: u64, version: HeaderVersion) -> bool {
-<<<<<<< HEAD
-	if height < get_c31_hard_fork_block_height() {
-		version == HeaderVersion(1)
-	} else {
-		version == HeaderVersion(2)
-	}
-=======
-	height < 4 * HARD_FORK_INTERVAL && version == header_version(height)
->>>>>>> ddb05520
+	let chain_type = global::get_chain_type();
+	match chain_type {
+		global::ChainTypes::Mainnet | global::ChainTypes::Floonet => {
+			if height < get_c31_hard_fork_block_height() {
+				version == HeaderVersion(1)
+			} else {
+				version == HeaderVersion(2)
+			}
+		}
+		// Note!!!! We need that to cover NRD tests.
+		global::ChainTypes::AutomatedTesting | global::ChainTypes::UserTesting => {
+			if height < TESTING_FIRST_HARD_FORK {
+				version == HeaderVersion(1)
+			} else if height < TESTING_SECOND_HARD_FORK {
+				version == HeaderVersion(2)
+			} else if height < TESTING_THIRD_HARD_FORK {
+				version == HeaderVersion(3)
+			} else {
+				version == HeaderVersion(4)
+			}
+		}
+	}
 }
 
 /// Number of blocks used to calculate difficulty adjustments
@@ -233,13 +216,9 @@
 pub const AR_SCALE_DAMP_FACTOR: u64 = 13;
 
 /// Compute weight of a graph as number of siphash bits defining the graph
-<<<<<<< HEAD
 /// Must be made dependent on height to phase out C31 in early 2020
 /// Later phase outs are on hold for now
 /// MWC modification: keep the initial calculation permanently so always favor C31.
-=======
-/// The height dependence allows a 30-week linear transition from C31+ to C32+ starting after 1 year
->>>>>>> ddb05520
 pub fn graph_weight(height: u64, edge_bits: u8) -> u64 {
 	if height < get_c31_hard_fork_block_height() || edge_bits <= 31 {
 		(2u64 << ((edge_bits as u64) - global::base_edge_bits() as u64) as u64) * (edge_bits as u64)
@@ -420,7 +399,7 @@
 
 fn get_c31_hard_fork_block_height() -> u64 {
 	// return 202_500 for mainnet and 270_000 for floonet
-	if *global::CHAIN_TYPE.read() == global::ChainTypes::Floonet {
+	if global::get_chain_type() == global::ChainTypes::Floonet {
 		270_000
 	} else {
 		202_500
@@ -430,7 +409,7 @@
 fn get_epoch_block_offset(epoch: u8) -> u64 {
 	let mut ret = get_c31_hard_fork_block_height();
 	if epoch >= 2 {
-		if *global::CHAIN_TYPE.read() == global::ChainTypes::Floonet {
+		if global::get_chain_type() == global::ChainTypes::Floonet {
 			ret += DAY_HEIGHT;
 		} else {
 			ret += WEEK_HEIGHT;
@@ -449,7 +428,7 @@
 	match epoch {
 		2 => {
 			// second epoch is 1 day on floonet and 120 days on mainnet
-			if *global::CHAIN_TYPE.read() == global::ChainTypes::Floonet {
+			if global::get_chain_type() == global::ChainTypes::Floonet {
 				DAY_HEIGHT
 			} else {
 				120 * DAY_HEIGHT
@@ -457,7 +436,7 @@
 		}
 		3 => {
 			// third epoch is 1 day on floonet and 60 days on mainnet
-			if *global::CHAIN_TYPE.read() == global::ChainTypes::Floonet {
+			if global::get_chain_type() == global::ChainTypes::Floonet {
 				DAY_HEIGHT
 			} else {
 				60 * DAY_HEIGHT
@@ -709,6 +688,8 @@
 	// MWC test the epoch dates
 	#[test]
 	fn test_epoch_dates() {
+		global::set_local_chain_type(global::ChainTypes::Mainnet);
+
 		assert_eq!(get_c31_hard_fork_block_height(), 202_500); // April 1, 2020 hard fork date
 		assert_eq!(get_epoch_block_offset(2), 212_580); // April 7, 2020 second epoch begins
 		assert_eq!(get_epoch_block_offset(3), 385_380); // August 7, 2020 third epoch begins
@@ -729,6 +710,8 @@
 	// MWC  testing calc_mwc_block_reward output for the scedule that documented at definition of calc_mwc_block_reward
 	#[test]
 	fn test_calc_mwc_block_reward() {
+		global::set_local_chain_type(global::ChainTypes::Mainnet);
+
 		// first blocks
 		assert_eq!(calc_mwc_block_reward(1), 2_380_952_380);
 		assert_eq!(calc_mwc_block_reward(2), 2_380_952_380);
@@ -883,6 +866,8 @@
 	// MWC  testing calc_mwc_block_overage output for the schedule that documented at definition of calc_mwc_block_reward
 	#[test]
 	fn test_calc_mwc_block_overage() {
+		global::set_local_chain_type(global::ChainTypes::Mainnet);
+
 		let genesis_reward: u64 = GENESIS_BLOCK_REWARD;
 
 		assert_eq!(calc_mwc_block_overage(0, true), genesis_reward); // Doesn't make sense to call for the genesis block
