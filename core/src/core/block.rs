--- conflicted
+++ resolved
@@ -35,11 +35,7 @@
 use keychain::{self, BlindingFactor};
 use pow::{Difficulty, Proof, ProofOfWork};
 use ser::{self, PMMRable, Readable, Reader, Writeable, Writer};
-<<<<<<< HEAD
-use util::{secp, secp_static, static_secp_instance, LOGGER};
-=======
 use util::{secp, static_secp_instance, LOGGER};
->>>>>>> 53b10a08
 
 /// Errors thrown by Block validation
 #[derive(Debug, Clone, Eq, PartialEq, Fail)]
