--- conflicted
+++ resolved
@@ -14,41 +14,21 @@
 
 //! Message types that transit over the network and related serialization code.
 
-<<<<<<< HEAD
-use num::FromPrimitive;
-use std::fmt;
-use std::io::{Read, Write};
-use std::time;
-
-=======
 use crate::conn::Tracker;
->>>>>>> f389e57c
 use crate::core::core::hash::Hash;
 use crate::core::core::BlockHeader;
 use crate::core::pow::Difficulty;
-use crate::core::ser::{self, FixedLength, Readable, Reader, StreamingReader, Writeable, Writer};
+use crate::core::ser::{
+	self, FixedLength, ProtocolVersion, Readable, Reader, StreamingReader, Writeable, Writer,
+};
 use crate::core::{consensus, global};
 use crate::types::{
 	Capabilities, Error, PeerAddr, ReasonForBan, MAX_BLOCK_HEADERS, MAX_LOCATORS, MAX_PEER_ADDRS,
 };
-<<<<<<< HEAD
-use crate::util::read_write::read_exact;
-
-/// Our local node protocol version.
-/// We will increment the protocol version with every change to p2p msg serialization
-/// so we will likely connect with peers with both higher and lower protocol versions.
-/// We need to be aware that some msg formats will be potentially incompatible and handle
-/// this for each individual peer connection.
-/// Note: A peer may disconnect and reconnect with an updated protocol version. Normally
-/// the protocol version will increase but we need to handle decreasing values also
-/// as a peer may rollback to previous version of the code.
-const PROTOCOL_VERSION: u32 = 1;
-=======
 use num::FromPrimitive;
 use std::fs::File;
 use std::io::{Read, Write};
 use std::sync::Arc;
->>>>>>> f389e57c
 
 /// Grin's user agent with current version
 pub const USER_AGENT: &'static str = concat!("MW/MWC ", env!("CARGO_PKG_VERSION"));
@@ -173,49 +153,55 @@
 ///
 pub fn read_header(
 	stream: &mut dyn Read,
-	msg_type: Option<Type>,
+	version: ProtocolVersion,
 ) -> Result<MsgHeaderWrapper, Error> {
 	let mut head = vec![0u8; MsgHeader::LEN];
-	if Some(Type::Hand) == msg_type {
-		read_exact(stream, &mut head, time::Duration::from_millis(10), true)?;
-	} else {
-		read_exact(stream, &mut head, time::Duration::from_secs(10), false)?;
-	}
-	let header = ser::deserialize::<MsgHeaderWrapper>(&mut &head[..])?;
+	stream.read_exact(&mut head)?;
+	let header = ser::deserialize::<MsgHeaderWrapper>(&mut &head[..], version)?;
 	Ok(header)
 }
 
 /// Read a single item from the provided stream, always blocking until we
 /// have a result (or timeout).
 /// Returns the item and the total bytes read.
-pub fn read_item<T: Readable>(stream: &mut dyn Read) -> Result<(T, u64), Error> {
-	let timeout = time::Duration::from_secs(20);
-	let mut reader = StreamingReader::new(stream, timeout);
+pub fn read_item<T: Readable>(
+	stream: &mut dyn Read,
+	version: ProtocolVersion,
+) -> Result<(T, u64), Error> {
+	let mut reader = StreamingReader::new(stream, version);
 	let res = T::read(&mut reader)?;
 	Ok((res, reader.total_bytes_read()))
 }
 
 /// Read a message body from the provided stream, always blocking
 /// until we have a result (or timeout).
-pub fn read_body<T: Readable>(h: &MsgHeader, stream: &mut dyn Read) -> Result<T, Error> {
+pub fn read_body<T: Readable>(
+	h: &MsgHeader,
+	stream: &mut dyn Read,
+	version: ProtocolVersion,
+) -> Result<T, Error> {
 	let mut body = vec![0u8; h.msg_len as usize];
-	read_exact(stream, &mut body, time::Duration::from_secs(20), true)?;
-	ser::deserialize(&mut &body[..]).map_err(From::from)
+	stream.read_exact(&mut body)?;
+	ser::deserialize(&mut &body[..], version).map_err(From::from)
 }
 
 /// Read (an unknown) message from the provided stream and discard it.
 pub fn read_discard(msg_len: u64, stream: &mut dyn Read) -> Result<(), Error> {
 	let mut buffer = vec![0u8; msg_len as usize];
-	read_exact(stream, &mut buffer, time::Duration::from_secs(20), true)?;
+	stream.read_exact(&mut buffer)?;
 	Ok(())
 }
 
 /// Reads a full message from the underlying stream.
-pub fn read_message<T: Readable>(stream: &mut dyn Read, msg_type: Type) -> Result<T, Error> {
-	match read_header(stream, Some(msg_type))? {
+pub fn read_message<T: Readable>(
+	stream: &mut dyn Read,
+	version: ProtocolVersion,
+	msg_type: Type,
+) -> Result<T, Error> {
+	match read_header(stream, version)? {
 		MsgHeaderWrapper::Known(header) => {
 			if header.msg_type == msg_type {
-				read_body(&header, stream)
+				read_body(&header, stream, version)
 			} else {
 				Err(Error::BadMessage)
 			}
@@ -227,28 +213,6 @@
 	}
 }
 
-<<<<<<< HEAD
-pub fn write_to_buf<T: Writeable>(msg: T, msg_type: Type) -> Result<Vec<u8>, Error> {
-	// prepare the body first so we know its serialized length
-	let mut body_buf = vec![];
-	ser::serialize(&mut body_buf, &msg)?;
-
-	// build and serialize the header using the body size
-	let mut msg_buf = vec![];
-	let blen = body_buf.len() as u64;
-	ser::serialize(&mut msg_buf, &MsgHeader::new(msg_type, blen))?;
-	msg_buf.append(&mut body_buf);
-
-	Ok(msg_buf)
-}
-
-pub fn write_message<T: Writeable>(
-	stream: &mut dyn Write,
-	msg: T,
-	msg_type: Type,
-) -> Result<(), Error> {
-	let buf = write_to_buf(msg, msg_type)?;
-=======
 pub fn write_message(
 	stream: &mut dyn Write,
 	msg: &Msg,
@@ -256,7 +220,6 @@
 ) -> Result<(), Error> {
 	let mut buf = ser::ser_vec(&msg.header, msg.version)?;
 	buf.extend(&msg.body[..]);
->>>>>>> f389e57c
 	stream.write_all(&buf[..])?;
 	tracker.inc_sent(buf.len() as u64);
 	if let Some(file) = &msg.attachment {
@@ -372,40 +335,6 @@
 				Ok(MsgHeaderWrapper::Unknown(msg_len, t))
 			}
 		}
-	}
-}
-
-#[derive(Clone, Copy, Debug, Deserialize, Eq, Ord, PartialOrd, PartialEq, Serialize)]
-pub struct ProtocolVersion(pub u32);
-
-impl Default for ProtocolVersion {
-	fn default() -> ProtocolVersion {
-		ProtocolVersion(PROTOCOL_VERSION)
-	}
-}
-
-impl From<ProtocolVersion> for u32 {
-	fn from(v: ProtocolVersion) -> u32 {
-		v.0
-	}
-}
-
-impl fmt::Display for ProtocolVersion {
-	fn fmt(&self, f: &mut fmt::Formatter) -> fmt::Result {
-		write!(f, "{}", self.0)
-	}
-}
-
-impl Writeable for ProtocolVersion {
-	fn write<W: Writer>(&self, writer: &mut W) -> Result<(), ser::Error> {
-		writer.write_u32(self.0)
-	}
-}
-
-impl Readable for ProtocolVersion {
-	fn read(reader: &mut dyn Reader) -> Result<ProtocolVersion, ser::Error> {
-		let version = reader.read_u32()?;
-		Ok(ProtocolVersion(version))
 	}
 }
 
@@ -502,10 +431,8 @@
 impl Readable for Shake {
 	fn read(reader: &mut dyn Reader) -> Result<Shake, ser::Error> {
 		let version = ProtocolVersion::read(reader)?;
-
 		let capab = reader.read_u32()?;
 		let capabilities = Capabilities::from_bits_truncate(capab);
-
 		let total_difficulty = Difficulty::read(reader)?;
 		let ua = reader.read_bytes_len_prefix()?;
 		let user_agent = String::from_utf8(ua).map_err(|_| ser::Error::CorruptedData)?;
