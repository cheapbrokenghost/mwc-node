--- conflicted
+++ resolved
@@ -1,12 +1,8 @@
 [package]
 name = "grin_core"
-<<<<<<< HEAD
-version = "2.4.4-beta.1"
-=======
-version = "3.0.1-alpha.1"
->>>>>>> 3d0c9afc
+version = "3.0.0-beta.1"
 authors = ["Grin Developers <mimblewimble@lists.launchpad.net>"]
-description = "Chain implementation for grin, a simple, private and scalable cryptocurrency implementation based on the Mimblewimble chain format."
+description = "Chain implementation for grin, a simple, private and scalable cryptocurrency implementation based on the MimbleWimble chain format."
 license = "Apache-2.0"
 repository = "https://github.com/mimblewimble/grin"
 keywords = [ "crypto", "grin", "mimblewimble" ]
@@ -33,13 +29,8 @@
 chrono = { version = "0.4.4", features = ["serde"] }
 zeroize = "0.9"
 
-<<<<<<< HEAD
-grin_keychain = { path = "../keychain", version = "2.4.4-beta.1" }
-grin_util = { path = "../util", version = "2.4.4-beta.1" }
-=======
-keychain = { package = "grin_keychain", path = "../keychain", version = "3.0.1-alpha.1" }
-util = { package = "grin_util", path = "../util", version = "3.0.1-alpha.1" }
->>>>>>> 3d0c9afc
+keychain = { package = "grin_keychain", path = "../keychain", version = "3.0.0-beta.1" }
+util = { package = "grin_util", path = "../util", version = "3.0.0-beta.1" }
 
 [dev-dependencies]
 serde_json = "1"