--- conflicted
+++ resolved
@@ -23,13 +23,8 @@
 	Block, BlockHeader, BlockSums, Committed, OutputIdentifier, Transaction, TxKernel, Weighting,
 };
 use crate::types::{BlockChain, PoolEntry, PoolError};
-<<<<<<< HEAD
-use grin_core as core;
-use grin_util::secp::Secp256k1;
-=======
 use mwc_core as core;
-use mwc_util as util;
->>>>>>> 6c3e6c17
+use mwc_util::secp::Secp256k1;
 use std::cmp::Reverse;
 use std::collections::{HashMap, HashSet};
 use std::sync::Arc;
