[package]
name = "grin_util"
<<<<<<< HEAD
version = "2.4.4"
=======
version = "3.0.0-beta.1"
>>>>>>> 92988e3d
authors = ["Grin Developers <mimblewimble@lists.launchpad.net>"]
description = "Simple, private and scalable cryptocurrency implementation based on the MimbleWimble chain format."
license = "Apache-2.0"
repository = "https://github.com/mimblewimble/grin"
keywords = [ "crypto", "grin", "mimblewimble" ]
workspace = ".."
edition = "2018"

[dependencies]
backtrace = "0.3"
base64 = "0.9"
byteorder = "1"
lazy_static = "1"
rand = "0.6"
serde = "1"
serde_derive = "1"
log4rs = { version = "0.8.1", features = ["rolling_file_appender", "compound_policy", "size_trigger", "fixed_window_roller"] }
log = "0.4"
walkdir = "2"
zip = { version = "0.5", default-features = false }
parking_lot = {version = "0.6"}
zeroize = "0.9"

[dependencies.grin_secp256k1zkp]
git = "https://github.com/mwcproject/rust-secp256k1-zkp"
#tag = "grin_integration_28"
#path = "../../rust-secp256k1-zkp"
version = "0.7.7"
features = ["bullet-proof-sizing"]<|MERGE_RESOLUTION|>--- conflicted
+++ resolved
@@ -1,10 +1,6 @@
 [package]
 name = "grin_util"
-<<<<<<< HEAD
-version = "2.4.4"
-=======
-version = "3.0.0-beta.1"
->>>>>>> 92988e3d
+version = "3.0.0"
 authors = ["Grin Developers <mimblewimble@lists.launchpad.net>"]
 description = "Simple, private and scalable cryptocurrency implementation based on the MimbleWimble chain format."
 license = "Apache-2.0"
