// Copyright 2019 The Grin Developers
// Copyright 2024 The MWC Developers
//
// Licensed under the Apache License, Version 2.0 (the "License");
// you may not use this file except in compliance with the License.
// You may obtain a copy of the License at
//
//     http://www.apache.org/licenses/LICENSE-2.0
//
// Unless required by applicable law or agreed to in writing, software
// distributed under the License is distributed on an "AS IS" BASIS,
// WITHOUT WARRANTIES OR CONDITIONS OF ANY KIND, either express or implied.
// See the License for the specific language governing permissions and
// limitations under the License.

use crate::types::PeerAddr::Onion;
use std::io;
use std::net::{IpAddr, Ipv4Addr, Shutdown, SocketAddr, SocketAddrV4, TcpListener, TcpStream};
use std::path::PathBuf;
use std::sync::Arc;
use std::thread;
use std::time::Duration;

use crate::chain;
use crate::chain::txhashset::BitmapChunk;
use crate::handshake::Handshake;
use crate::mwc_core::core;
use crate::mwc_core::core::hash::Hash;
use crate::mwc_core::core::{OutputIdentifier, Segment, SegmentIdentifier, TxKernel};
use crate::mwc_core::global;
use crate::mwc_core::pow::Difficulty;
use crate::peer::Peer;
use crate::peers::Peers;
use crate::store::PeerStore;
use crate::types::{
	Capabilities, ChainAdapter, Error, NetAdapter, P2PConfig, PeerAddr, PeerInfo, ReasonForBan,
	TxHashSetRead,
};
use crate::util::secp::pedersen::RangeProof;
use crate::util::StopState;
<<<<<<< HEAD
use grin_chain::txhashset::Segmenter;
use grin_chain::SyncState;
=======
use chrono::prelude::{DateTime, Utc};
use mwc_chain::txhashset::Segmenter;
>>>>>>> 6c3e6c17

/// P2P server implementation, handling bootstrapping to find and connect to
/// peers, receiving connections from other peers and keep track of all of them.
#[derive(Clone)]
pub struct Server {
	pub config: P2PConfig,
	pub socks_port: u16,
	capabilities: Capabilities,
	handshake: Arc<Handshake>,
	pub peers: Arc<Peers>,
	sync_state: Arc<SyncState>,
	stop_state: Arc<StopState>,
	pub self_onion_address: Option<String>,
}

// TODO TLS
impl Server {
	/// Creates a new idle p2p server with no peers
	pub fn new(
		db_root: &str,
		capabilities: Capabilities,
		config: P2PConfig,
		adapter: Arc<dyn ChainAdapter>,
		genesis: Hash,
		sync_state: Arc<SyncState>,
		stop_state: Arc<StopState>,
		socks_port: u16,
		onion_address: Option<String>,
	) -> Result<Server, Error> {
		Ok(Server {
			config: config.clone(),
			capabilities,
			handshake: Arc::new(Handshake::new(
				genesis,
				config.clone(),
				onion_address.clone(),
			)),
			peers: Arc::new(Peers::new(
				PeerStore::new(db_root)?,
				adapter,
				config,
				stop_state.clone(),
			)),
			sync_state,
			stop_state,
			socks_port,
			self_onion_address: onion_address,
		})
	}

	/// Starts a new TCP server and listen to incoming connections. This is a
	/// blocking call until the TCP server stops.
	pub fn listen(&self) -> Result<(), Error> {
		// start TCP listener and handle incoming connections
		let addr = SocketAddr::new(self.config.host, self.config.port);
		let listener = TcpListener::bind(addr)?;
		listener.set_nonblocking(true)?;

		let sleep_time = Duration::from_millis(5);
		loop {
			// Pause peer ingress connection request. Only for tests.
			if self.stop_state.is_paused() {
				thread::sleep(Duration::from_secs(1));
				continue;
			}

			match listener.accept() {
				Ok((stream, peer_addr)) => {
					// We want out TCP stream to be in blocking mode.
					// The TCP listener is in nonblocking mode so we *must* explicitly
					// move the accepted TCP stream into blocking mode (or all kinds of
					// bad things can and will happen).
					// A nonblocking TCP listener will accept nonblocking TCP streams which
					// we do not want.
					stream.set_nonblocking(false)?;

					let mut peer_addr = PeerAddr::Ip(peer_addr);

					// attempt to see if it an ipv4-mapped ipv6
					// if yes convert to ipv4
					match peer_addr {
						PeerAddr::Ip(socket_addr) => {
							if socket_addr.is_ipv6() {
								if let IpAddr::V6(ipv6) = socket_addr.ip() {
									if let Some(ipv4) = ipv6.to_ipv4() {
										peer_addr = PeerAddr::Ip(SocketAddr::V4(SocketAddrV4::new(
											ipv4,
											socket_addr.port(),
										)))
									}
								}
							}
						}
						_ => {}
					}

					if self.check_undesirable(&stream) {
						// Shutdown the incoming TCP connection if it is not desired
						if let Err(e) = stream.shutdown(Shutdown::Both) {
							debug!("Error shutting down conn: {:?}", e);
						}
						continue;
					}
					match self.handle_new_peer(stream) {
						Err(Error::ConnectionClose(err)) => {
							debug!("shutting down, ignoring a new peer, {}", err)
						}
						Err(e) => {
							debug!("Error accepting peer {}: {:?}", peer_addr.to_string(), e);
							let _ = self.peers.add_banned(peer_addr, ReasonForBan::BadHandshake);
						}
						Ok(_) => {}
					}
				}
				Err(ref e) if e.kind() == io::ErrorKind::WouldBlock => {
					// nothing to do, will retry in next iteration
				}
				Err(e) => {
					debug!("Couldn't establish new client connection: {:?}", e);
				}
			}
			if self.stop_state.is_stopped() {
				break;
			}
			thread::sleep(sleep_time);
		}
		Ok(())
	}

	/// Asks the server to connect to a new peer. Directly returns the peer if
	/// we're already connected to the provided address.
	pub fn connect(&self, addr: &PeerAddr) -> Result<Arc<Peer>, Error> {
		if self.stop_state.is_stopped() {
			return Err(Error::ConnectionClose(String::from("node is stopping")));
		}

		if Peer::is_denied(&self.config, addr) {
			debug!("connect_peer: peer {:?} denied, not connecting.", addr);
			return Err(Error::ConnectionClose(String::from(
				"Peer is denied because it is in config black list",
			)));
		}

		if global::is_production_mode() {
			let hs = self.handshake.clone();
			let addrs = hs.addrs.read();
			if addrs.contains(addr) {
				debug!("connect: ignore connecting to PeerWithSelf, addr: {}", addr);
				return Err(Error::PeerWithSelf);
			}
		}

		// check if the onion address is self
		if global::is_production_mode() && self.self_onion_address.is_some() {
			match addr {
				Onion(address) => {
					if self.self_onion_address.as_ref().unwrap() == address {
						debug!("error trying to connect with self: {}", address);
						return Err(Error::PeerWithSelf);
					}
					debug!("not self, connecting to {}", address);
				}
				_ => {}
			}
		}

		if let Some(p) = self.peers.get_connected_peer(addr) {
			// if we're already connected to the addr, just return the peer
			trace!("connect_peer: already connected {}", addr);
			return Ok(p);
		}

		trace!(
			"connect_peer: on {}:{}. connecting to {}",
			self.config.host,
			self.config.port,
			addr
		);

		let peer_addr;
		let self_addr;

		let stream = match addr.clone() {
			PeerAddr::Ip(address) => {
				// we do this, not a good solution, but for now, we'll use it. Other side usually detects with ip.
				self_addr = PeerAddr::Ip(SocketAddr::new(self.config.host, self.config.port));
				if self.socks_port != 0 {
					peer_addr = Some(PeerAddr::Ip(address));
					let proxy_addr =
						SocketAddr::new(IpAddr::V4(Ipv4Addr::new(127, 0, 0, 1)), self.socks_port);
					let socks5_stream_ref =
						tor_stream::TorStream::connect_with_address(proxy_addr, address);
					match socks5_stream_ref {
						Ok(socks5_stream) => socks5_stream.unwrap(),
						Err(e) => {
							return Err(Error::Connection(e));
						}
					}
				} else {
					peer_addr = Some(PeerAddr::Ip(address));
					TcpStream::connect_timeout(&address, Duration::from_secs(10))?
				}
			}
			PeerAddr::Onion(onion_address) => {
				if self.socks_port != 0 {
					self_addr = PeerAddr::Onion(
						self.self_onion_address
							.as_ref()
							.unwrap_or(&"unknown".to_string())
							.to_string(),
					);
					peer_addr = Some(PeerAddr::Onion(onion_address.clone()));
					let proxy_addr =
						SocketAddr::new(IpAddr::V4(Ipv4Addr::new(127, 0, 0, 1)), self.socks_port);
					let onion_target: socks::TargetAddr =
						socks::TargetAddr::Domain(onion_address, 80);
					let socks5_stream_ref =
						tor_stream::TorStream::connect_with_address(proxy_addr, onion_target);
					match socks5_stream_ref {
						Ok(socks5_stream) => socks5_stream.unwrap(),
						Err(e) => {
							return Err(Error::Connection(e));
						}
					}
				} else {
					// can't connect to this because we don't have a socks proxy.
					return Err(Error::ConnectionClose(format!(
						"Failed connect to Tor address {} because Tor socks is not configured",
						onion_address
					)));
				}
			}
		};

		match Ok(stream) {
			Ok(stream) => {
				let total_diff = self.peers.total_difficulty()?;

				let peer = Peer::connect(
					stream,
					self.capabilities,
					total_diff,
					self_addr,
					&self.handshake,
					self.peers.clone(),
					peer_addr,
					self.sync_state.clone(),
					(*self).clone(),
				)?;
				let peer = Arc::new(peer);
				self.peers.add_connected(peer.clone())?;
				Ok(peer)
			}
			Err(e) => {
				trace!(
					"connect_peer: on {}:{}. Could not connect to {}: {:?}",
					self.config.host,
					self.config.port,
					addr,
					e
				);
				Err(Error::Connection(e))
			}
		}
	}

	fn handle_new_peer(&self, stream: TcpStream) -> Result<(), Error> {
		if self.stop_state.is_stopped() {
			return Err(Error::ConnectionClose(String::from("Server is stopping")));
		}
		let total_diff = self.peers.total_difficulty()?;

		// accept the peer and add it to the server map
		let peer = Peer::accept(
			stream,
			self.capabilities,
			total_diff,
			&self.handshake,
			self.peers.clone(),
			self.sync_state.clone(),
			self.clone(),
		)?;
		self.peers.add_connected(Arc::new(peer))?;
		Ok(())
	}

	/// Checks whether there's any reason we don't want to accept an incoming peer
	/// connection. There can be a few of them:
	/// 1. Accepting the peer connection would exceed the configured maximum allowed
	/// inbound peer count. Note that seed nodes may wish to increase the default
	/// value for PEER_LISTENER_BUFFER_COUNT to help with network bootstrapping.
	/// A default buffer of 8 peers is allowed to help with network growth.
	/// 2. The peer has been previously banned and the ban period hasn't
	/// expired yet.
	/// 3. We're already connected to a peer at the same IP. While there are
	/// many reasons multiple peers can legitimately share identical IP
	/// addresses (NAT), network distribution is improved if they choose
	/// different sets of peers themselves. In addition, it prevent potential
	/// duplicate connections, malicious or not.
	fn check_undesirable(&self, stream: &TcpStream) -> bool {
		if self.peers.iter().inbound().connected().count() as u32
			>= self.config.peer_max_inbound_count() + self.config.peer_listener_buffer_count()
		{
			debug!("Accepting new connection will exceed peer limit, refusing connection.");
			return true;
		}
		if let Ok(peer_addr) = stream.peer_addr() {
			let peer_addr = PeerAddr::Ip(peer_addr.clone());
			if self.peers.is_banned(&peer_addr) {
				debug!("Peer {} banned, refusing connection.", peer_addr);
				return true;
			}
			// The call to is_known() can fail due to contention on the peers map.
			// If it fails we want to default to refusing the connection.
			match self.peers.is_known(&peer_addr) {
				Ok(true) => {
					debug!("Peer {} already known, refusing connection.", peer_addr);
					return true;
				}
				Err(_) => {
					error!(
						"Peer {} is_known check failed, refusing connection.",
						peer_addr
					);
					return true;
				}
				_ => (),
			}
		}
		false
	}

	pub fn stop(&self) {
		self.stop_state.stop();
		self.peers.stop();
	}

	/// Pause means: stop all the current peers connection, only for tests.
	/// Note:
	/// 1. must pause the 'seed' thread also, to avoid the new egress peer connection
	/// 2. must pause the 'p2p-server' thread also, to avoid the new ingress peer connection.
	pub fn pause(&self) {
		self.peers.stop();
	}
}

/// A no-op network adapter used for testing.
pub struct DummyAdapter {}

impl ChainAdapter for DummyAdapter {
	fn total_difficulty(&self) -> Result<Difficulty, chain::Error> {
		Ok(Difficulty::min())
	}
	fn total_height(&self) -> Result<u64, chain::Error> {
		Ok(0)
	}
	fn get_transaction(&self, _h: Hash) -> Option<core::Transaction> {
		None
	}

	fn tx_kernel_received(&self, _h: Hash, _peer_info: &PeerInfo) -> Result<bool, chain::Error> {
		Ok(true)
	}
	fn transaction_received(
		&self,
		_: core::Transaction,
		_stem: bool,
	) -> Result<bool, chain::Error> {
		Ok(true)
	}
	fn compact_block_received(
		&self,
		_cb: core::CompactBlock,
		_peer_info: &PeerInfo,
	) -> Result<bool, chain::Error> {
		Ok(true)
	}
	fn header_received(
		&self,
		_bh: core::BlockHeader,
		_peer_info: &PeerInfo,
	) -> Result<bool, chain::Error> {
		Ok(true)
	}
	fn block_received(
		&self,
		_: core::Block,
		_: &PeerInfo,
		_: chain::Options,
	) -> Result<bool, chain::Error> {
		Ok(true)
	}
	fn headers_received(
		&self,
		_: &[core::BlockHeader],
		_remaining: u64,
		_: &PeerInfo,
	) -> Result<(), chain::Error> {
		Ok(())
	}
	fn locate_headers(&self, _: &[Hash]) -> Result<Vec<core::BlockHeader>, chain::Error> {
		Ok(vec![])
	}
	fn get_block(&self, _: Hash, _: &PeerInfo) -> Option<core::Block> {
		None
	}
	fn txhashset_read(&self, _h: Hash) -> Option<TxHashSetRead> {
		unimplemented!()
	}

	fn txhashset_archive_header(&self) -> Result<core::BlockHeader, chain::Error> {
		unimplemented!()
	}

	fn get_tmp_dir(&self) -> PathBuf {
		unimplemented!()
	}

	fn get_tmpfile_pathname(&self, _tmpfile_name: String) -> PathBuf {
		unimplemented!()
	}

	fn prepare_segmenter(&self) -> Result<Segmenter, chain::Error> {
		unimplemented!()
	}

	fn get_kernel_segment(
		&self,
		_hash: Hash,
		_id: SegmentIdentifier,
	) -> Result<Segment<TxKernel>, chain::Error> {
		unimplemented!()
	}

	fn get_bitmap_segment(
		&self,
		_hash: Hash,
		_id: SegmentIdentifier,
	) -> Result<Segment<BitmapChunk>, chain::Error> {
		unimplemented!()
	}

	fn get_output_segment(
		&self,
		_hash: Hash,
		_id: SegmentIdentifier,
	) -> Result<Segment<OutputIdentifier>, chain::Error> {
		unimplemented!()
	}

	fn get_rangeproof_segment(
		&self,
		_hash: Hash,
		_id: SegmentIdentifier,
	) -> Result<Segment<RangeProof>, chain::Error> {
		unimplemented!()
	}

	fn receive_bitmap_segment(
		&self,
		_peer: &PeerAddr,
		_archive_header_hash: Hash,
		_segment: Segment<BitmapChunk>,
	) -> Result<(), chain::Error> {
		unimplemented!()
	}

	fn receive_output_segment(
		&self,
		_peer: &PeerAddr,
		_archive_header_hash: Hash,
		_segment: Segment<OutputIdentifier>,
	) -> Result<(), chain::Error> {
		unimplemented!()
	}

	fn receive_rangeproof_segment(
		&self,
		_peer: &PeerAddr,
		_archive_header_hash: Hash,
		_segment: Segment<RangeProof>,
	) -> Result<(), chain::Error> {
		unimplemented!()
	}

	fn receive_kernel_segment(
		&self,
		_peer: &PeerAddr,
		_archive_header_hash: Hash,
		_segment: Segment<TxKernel>,
	) -> Result<(), chain::Error> {
		unimplemented!()
	}

	fn recieve_pibd_status(
		&self,
		_peer: &PeerAddr,
		_header_hash: Hash,
		_header_height: u64,
		_output_bitmap_root: Hash,
	) -> Result<(), chain::Error> {
		Ok(())
	}

	fn recieve_another_archive_header(
		&self,
		_peer: &PeerAddr,
		_header_hash: Hash,
		_header_height: u64,
	) -> Result<(), chain::Error> {
		Ok(())
	}

	fn receive_headers_hash_response(
		&self,
		_peer: &PeerAddr,
		_archive_height: u64,
		_headers_hash_root: Hash,
	) -> Result<(), chain::Error> {
		Ok(())
	}

	fn get_header_hashes_segment(
		&self,
		_header_hashes_root: Hash,
		_id: SegmentIdentifier,
	) -> Result<Segment<Hash>, chain::Error> {
		unimplemented!()
	}

	fn receive_header_hashes_segment(
		&self,
		_peer: &PeerAddr,
		_header_hashes_root: Hash,
		_segment: Segment<Hash>,
	) -> Result<(), chain::Error> {
		Ok(())
	}
}

impl NetAdapter for DummyAdapter {
	fn find_peer_addrs(&self, _: Capabilities) -> Vec<PeerAddr> {
		vec![]
	}
	fn peer_addrs_received(&self, _: Vec<PeerAddr>) {}
	fn peer_difficulty(&self, _: &PeerAddr, _: Difficulty, _: u64) {}
	fn is_banned(&self, _: &PeerAddr) -> bool {
		false
	}

	fn ban_peer(&self, _addr: &PeerAddr, _ban_reason: ReasonForBan, _message: &str) {}
}<|MERGE_RESOLUTION|>--- conflicted
+++ resolved
@@ -38,13 +38,8 @@
 };
 use crate::util::secp::pedersen::RangeProof;
 use crate::util::StopState;
-<<<<<<< HEAD
-use grin_chain::txhashset::Segmenter;
-use grin_chain::SyncState;
-=======
-use chrono::prelude::{DateTime, Utc};
 use mwc_chain::txhashset::Segmenter;
->>>>>>> 6c3e6c17
+use mwc_chain::SyncState;
 
 /// P2P server implementation, handling bootstrapping to find and connect to
 /// peers, receiving connections from other peers and keep track of all of them.
