--- conflicted
+++ resolved
@@ -1,10 +1,6 @@
 [package]
 name = "grin_core"
-<<<<<<< HEAD
-version = "2.4.4"
-=======
-version = "3.0.0-beta.1"
->>>>>>> d6e8c511
+version = "3.0.0"
 authors = ["Grin Developers <mimblewimble@lists.launchpad.net>"]
 description = "Chain implementation for grin, a simple, private and scalable cryptocurrency implementation based on the MimbleWimble chain format."
 license = "Apache-2.0"
@@ -33,13 +29,8 @@
 chrono = { version = "0.4.4", features = ["serde"] }
 zeroize = "0.9"
 
-<<<<<<< HEAD
-grin_keychain = { path = "../keychain", version = "2.4.4" }
-grin_util = { path = "../util", version = "2.4.4" }
-=======
-keychain = { package = "grin_keychain", path = "../keychain", version = "3.0.0-beta.1" }
-util = { package = "grin_util", path = "../util", version = "3.0.0-beta.1" }
->>>>>>> d6e8c511
+keychain = { package = "grin_keychain", path = "../keychain", version = "3.0.0" }
+util = { package = "grin_util", path = "../util", version = "3.0.0" }
 
 [dev-dependencies]
 serde_json = "1"