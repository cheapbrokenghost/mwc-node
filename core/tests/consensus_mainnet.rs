--- conflicted
+++ resolved
@@ -17,12 +17,8 @@
 //! Setting global::mining_mode() changes global shared state so automated tests should only use one
 //! mining mode/chain type per test file to avoid non-deterministic behaviour.
 
-<<<<<<< HEAD
-use grin_core as core;
+use mwc_core as core;
 use std::collections::VecDeque;
-=======
-use mwc_core as core;
->>>>>>> 6c3e6c17
 
 use self::core::consensus::*;
 use self::core::core::block::HeaderVersion;
