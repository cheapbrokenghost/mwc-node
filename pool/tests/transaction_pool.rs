// Copyright 2020 The Grin Developers
//
// Licensed under the Apache License, Version 2.0 (the "License");
// you may not use this file except in compliance with the License.
// You may obtain a copy of the License at
//
//     http://www.apache.org/licenses/LICENSE-2.0
//
// Unless required by applicable law or agreed to in writing, software
// distributed under the License is distributed on an "AS IS" BASIS,
// WITHOUT WARRANTIES OR CONDITIONS OF ANY KIND, either express or implied.
// See the License for the specific language governing permissions and
// limitations under the License.

pub mod common;

use self::core::core::verifier_cache::LruVerifierCache;
use self::core::core::{transaction, Weighting};
use self::core::global;
use self::keychain::{ExtKeychain, Keychain};
use self::pool::TxSource;
use self::util::RwLock;
use crate::common::*;
use env_logger;
use grin_core as core;
use grin_keychain as keychain;
use grin_pool as pool;
use grin_util as util;
use std::sync::Arc;
#[macro_use]
extern crate log;

/// Test we can add some txs to the pool (both stempool and txpool).
#[test]
fn test_the_transaction_pool() {
<<<<<<< HEAD
	let _ = env_logger::init();
	warn!("Starting test_the_transaction_pool test...");

=======
	util::init_test_logger();
	global::set_local_chain_type(global::ChainTypes::AutomatedTesting);
>>>>>>> ddb05520
	let keychain: ExtKeychain = Keychain::from_random_seed(false).unwrap();

	let db_root = "target/.transaction_pool";
	clean_output_dir(db_root.into());

	let genesis = genesis_block(&keychain);
	let chain = Arc::new(init_chain(db_root, genesis));
	let verifier_cache = Arc::new(RwLock::new(LruVerifierCache::new()));

	// Initialize a new pool with our chain adapter.
<<<<<<< HEAD
	let pool = RwLock::new(test_setup(chain.clone(), verifier_cache.clone()));

	let header = {
		let height = 1;
		let key_id = ExtKeychain::derive_key_id(1, height as u32, 0, 0, 0);
		let reward = libtx::reward::output(
			&keychain,
			&libtx::ProofBuilder::new(&keychain),
			&key_id,
			0,
			false,
			1,
		)
		.unwrap();
		let block = Block::new(&BlockHeader::default(), vec![], Difficulty::min(), reward).unwrap();

		chain.update_db_for_block(&block);

		block.header
	};

	// Now create tx to spend a coinbase, giving us some useful outputs for testing
	// with.
	let initial_tx = {
		test_transaction_spending_coinbase(
			&keychain,
			&header,
			vec![500, 600, 700, 800, 900, 1000, 1100, 1200, 1300, 1400],
		)
	};
=======
	let mut pool = init_transaction_pool(
		Arc::new(ChainAdapter {
			chain: chain.clone(),
		}),
		verifier_cache.clone(),
	);

	add_some_blocks(&chain, 3, &keychain);
	let header = chain.head_header().unwrap();

	let header_1 = chain.get_header_by_height(1).unwrap();
	let initial_tx = test_transaction_spending_coinbase(
		&keychain,
		&header_1,
		vec![500, 600, 700, 800, 900, 1000, 1100, 1200, 1300, 1400],
	);
>>>>>>> ddb05520

	// Add this tx to the pool (stem=false, direct to txpool).
	{
		pool.add_to_pool(test_source(), initial_tx, false, &header)
			.unwrap();
		assert_eq!(pool.total_size(), 1);
	}

	// Test adding a tx that "double spends" an output currently spent by a tx
	// already in the txpool. In this case we attempt to spend the original coinbase twice.
	{
		let tx = test_transaction_spending_coinbase(&keychain, &header, vec![501]);
		assert!(pool.add_to_pool(test_source(), tx, false, &header).is_err());
	}

	// tx1 spends some outputs from the initial test tx.
	let tx1 = test_transaction(&keychain, vec![500, 600], vec![499, 599]);
	// tx2 spends some outputs from both tx1 and the initial test tx.
	let tx2 = test_transaction(&keychain, vec![499, 700], vec![498]);

	{
		// Check we have a single initial tx in the pool.
		assert_eq!(pool.total_size(), 1);

		// First, add a simple tx directly to the txpool (stem = false).
		pool.add_to_pool(test_source(), tx1.clone(), false, &header)
			.unwrap();
		assert_eq!(pool.total_size(), 2);

		// Add another tx spending outputs from the previous tx.
		pool.add_to_pool(test_source(), tx2.clone(), false, &header)
			.unwrap();
		assert_eq!(pool.total_size(), 3);
	}

	// Test adding the exact same tx multiple times (same kernel signature).
	// This will fail for stem=false during tx aggregation due to duplicate
	// outputs and duplicate kernels.
	{
		assert!(pool
			.add_to_pool(test_source(), tx1.clone(), false, &header)
			.map_err(|e| {
				warn!("Get Expected err: {:?}", e);
				e
			})
			.is_err());
	}

	// Test adding a duplicate tx with the same input and outputs.
	// Note: not the *same* tx, just same underlying inputs/outputs.
	{
		let tx1a = test_transaction(&keychain, vec![500, 600], vec![499, 599]);
		assert!(pool
			.add_to_pool(test_source(), tx1a, false, &header)
			.map_err(|e| {
				warn!("Get Expected err: {:?}", e);
				e
			})
			.is_err());
	}

	// Test adding a tx attempting to spend a non-existent output.
	{
		let bad_tx = test_transaction(&keychain, vec![10_001], vec![10_000]);
		assert!(pool
			.add_to_pool(test_source(), bad_tx, false, &header)
			.map_err(|e| {
				warn!("Get Expected err: {:?}", e);
				e
			})
			.is_err());
	}

	// Test adding a tx that would result in a duplicate output (conflicts with
	// output from tx2). For reasons of security all outputs in the UTXO set must
	// be unique. Otherwise spending one will almost certainly cause the other
	// to be immediately stolen via a "replay" tx.
	{
		let tx = test_transaction(&keychain, vec![900], vec![498]);
<<<<<<< HEAD
		let mut write_pool = pool.write();
		assert!(write_pool
			.add_to_pool(test_source(), tx, false, &header)
			.map_err(|e| {
				warn!("Get Expected err: {:?}", e);
				e
			})
			.is_err());
=======
		assert!(pool.add_to_pool(test_source(), tx, false, &header).is_err());
>>>>>>> ddb05520
	}

	// Confirm the tx pool correctly identifies an invalid tx (already spent).
	{
		let tx3 = test_transaction(&keychain, vec![500], vec![497]);
		assert!(pool
			.add_to_pool(test_source(), tx3, false, &header)
			.map_err(|e| {
				warn!("Get Expected err: {:?}", e);
				e
			})
			.is_err());
		assert_eq!(pool.total_size(), 3);
	}

	// Now add a couple of txs to the stempool (stem = true).
	{
		let tx = test_transaction(&keychain, vec![599], vec![598]);
		pool.add_to_pool(test_source(), tx, true, &header).unwrap();
		let tx2 = test_transaction(&keychain, vec![598], vec![597]);
		pool.add_to_pool(test_source(), tx2, true, &header).unwrap();
		assert_eq!(pool.total_size(), 3);
		assert_eq!(pool.stempool.size(), 2);
	}

	// Check we can take some entries from the stempool and "fluff" them into the
	// txpool. This also exercises multi-kernel txs.
	{
		let agg_tx = pool
			.stempool
			.all_transactions_aggregate(None)
			.unwrap()
			.unwrap();
		assert_eq!(agg_tx.kernels().len(), 2);
		pool.add_to_pool(test_source(), agg_tx, false, &header)
			.unwrap();
		assert_eq!(pool.total_size(), 4);
		assert!(pool.stempool.is_empty());
	}

	// Adding a duplicate tx to the stempool will result in it being fluffed.
	// This handles the case of the stem path having a cycle in it.
	{
		let tx = test_transaction(&keychain, vec![597], vec![596]);
		pool.add_to_pool(test_source(), tx.clone(), true, &header)
			.unwrap();
		assert_eq!(pool.total_size(), 4);
		assert_eq!(pool.txpool.size(), 4);
		assert_eq!(pool.stempool.size(), 1);

		// Duplicate stem tx so fluff, adding it to txpool and removing it from stempool.
		pool.add_to_pool(test_source(), tx.clone(), true, &header)
			.unwrap();
		assert_eq!(pool.total_size(), 5);
		assert_eq!(pool.txpool.size(), 5);
		assert!(pool.stempool.is_empty());
	}

	// Now check we can correctly deaggregate a multi-kernel tx based on current
	// contents of the txpool.
	// We will do this be adding a new tx to the pool
	// that is a superset of a tx already in the pool.
	{
		let tx4 = test_transaction(&keychain, vec![800], vec![799]);

		// tx1 and tx2 are already in the txpool (in aggregated form)
		// tx4 is the "new" part of this aggregated tx that we care about
		let agg_tx = transaction::aggregate(&[tx1.clone(), tx2.clone(), tx4]).unwrap();

		agg_tx
			.validate(Weighting::AsTransaction, verifier_cache.clone())
			.unwrap();

		pool.add_to_pool(test_source(), agg_tx, false, &header)
			.unwrap();
		assert_eq!(pool.total_size(), 6);
		let entry = pool.txpool.entries.last().unwrap();
		assert_eq!(entry.tx.kernels().len(), 1);
		assert_eq!(entry.src, TxSource::Deaggregate);
	}

	// Check we cannot "double spend" an output spent in a previous block.
	// We use the initial coinbase output here for convenience.
	{
<<<<<<< HEAD
		let chain = Arc::new(ChainAdapter::init(db_root.clone()).unwrap());

		let verifier_cache = Arc::new(RwLock::new(LruVerifierCache::new()));

		// Initialize a new pool with our chain adapter.
		let pool = RwLock::new(test_setup(chain.clone(), verifier_cache.clone()));

		let header = {
			let height = 1;
			let key_id = ExtKeychain::derive_key_id(1, height as u32, 0, 0, 0);
			let reward = libtx::reward::output(
				&keychain,
				&libtx::ProofBuilder::new(&keychain),
				&key_id,
				0,
				false,
				1,
			)
			.unwrap();
			let block =
				Block::new(&BlockHeader::default(), vec![], Difficulty::min(), reward).unwrap();

			chain.update_db_for_block(&block);

			block.header
		};

		// Now create tx to spend a coinbase, giving us some useful outputs for testing
		// with.
		let initial_tx = {
			test_transaction_spending_coinbase(
				&keychain,
				&header,
				vec![500, 600, 700, 800, 900, 1000, 1100, 1200, 1300, 1400],
			)
		};

		// Add this tx to the pool (stem=false, direct to txpool).
		{
			let mut write_pool = pool.write();
			write_pool
				.add_to_pool(test_source(), initial_tx, false, &header)
				.unwrap();
			assert_eq!(write_pool.total_size(), 1);
		}

		// Test adding a tx that "double spends" an output currently spent by a tx
		// already in the txpool. In this case we attempt to spend the original coinbase twice.
		{
			let tx = test_transaction_spending_coinbase(&keychain, &header, vec![501]);
			let mut write_pool = pool.write();
			assert!(write_pool
				.add_to_pool(test_source(), tx, false, &header)
				.map_err(|e| {
					warn!("Get Expected err: {:?}", e);
					e
				})
				.is_err());
		}

		// tx1 spends some outputs from the initial test tx.
		let tx1 = test_transaction(&keychain, vec![500, 600], vec![499, 599]);
		// tx2 spends some outputs from both tx1 and the initial test tx.
		let tx2 = test_transaction(&keychain, vec![499, 700], vec![498]);

		// Take a write lock and add a couple of tx entries to the pool.
		{
			let mut write_pool = pool.write();

			// Check we have a single initial tx in the pool.
			assert_eq!(write_pool.total_size(), 1);

			// First, add a simple tx directly to the txpool (stem = false).
			write_pool
				.add_to_pool(test_source(), tx1.clone(), false, &header)
				.unwrap();
			assert_eq!(write_pool.total_size(), 2);

			// Add another tx spending outputs from the previous tx.
			write_pool
				.add_to_pool(test_source(), tx2.clone(), false, &header)
				.unwrap();
			assert_eq!(write_pool.total_size(), 3);
		}

		// Test adding the exact same tx multiple times (same kernel signature).
		// This will fail for stem=false during tx aggregation due to duplicate
		// outputs and duplicate kernels.
		{
			let mut write_pool = pool.write();
			assert!(write_pool
				.add_to_pool(test_source(), tx1.clone(), false, &header)
				.map_err(|e| {
					warn!("Get Expected err: {:?}", e);
					e
				})
				.is_err());
		}

		// Test adding a duplicate tx with the same input and outputs.
		// Note: not the *same* tx, just same underlying inputs/outputs.
		{
			let tx1a = test_transaction(&keychain, vec![500, 600], vec![499, 599]);
			let mut write_pool = pool.write();
			assert!(write_pool
				.add_to_pool(test_source(), tx1a, false, &header)
				.map_err(|e| {
					warn!("Get Expected err: {:?}", e);
					e
				})
				.is_err());
		}

		// Test adding a tx attempting to spend a non-existent output.
		{
			let bad_tx = test_transaction(&keychain, vec![10_001], vec![10_000]);
			let mut write_pool = pool.write();
			assert!(write_pool
				.add_to_pool(test_source(), bad_tx, false, &header)
				.map_err(|e| {
					warn!("Get Expected err: {:?}", e);
					e
				})
				.is_err());
		}

		// Test adding a tx that would result in a duplicate output (conflicts with
		// output from tx2). For reasons of security all outputs in the UTXO set must
		// be unique. Otherwise spending one will almost certainly cause the other
		// to be immediately stolen via a "replay" tx.
		{
			let tx = test_transaction(&keychain, vec![900], vec![498]);
			let mut write_pool = pool.write();
			assert!(write_pool
				.add_to_pool(test_source(), tx, false, &header)
				.map_err(|e| {
					warn!("Get Expected err: {:?}", e);
					e
				})
				.is_err());
		}

		// Confirm the tx pool correctly identifies an invalid tx (already spent).
		{
			let mut write_pool = pool.write();
			let tx3 = test_transaction(&keychain, vec![500], vec![497]);
			assert!(write_pool
				.add_to_pool(test_source(), tx3, false, &header)
				.map_err(|e| {
					warn!("Get Expected err: {:?}", e);
					e
				})
				.is_err());
			assert_eq!(write_pool.total_size(), 3);
		}

		// Now add a couple of txs to the stempool (stem = true).
		{
			let mut write_pool = pool.write();
			let tx = test_transaction(&keychain, vec![599], vec![598]);
			write_pool
				.add_to_pool(test_source(), tx, true, &header)
				.unwrap();
			let tx2 = test_transaction(&keychain, vec![598], vec![597]);
			write_pool
				.add_to_pool(test_source(), tx2, true, &header)
				.unwrap();
			assert_eq!(write_pool.total_size(), 3);
			assert_eq!(write_pool.stempool.size(), 2);
		}

		// Check we can take some entries from the stempool and "fluff" them into the
		// txpool. This also exercises multi-kernel txs.
		{
			let mut write_pool = pool.write();
			let agg_tx = write_pool
				.stempool
				.all_transactions_aggregate()
				.unwrap()
				.unwrap();
			assert_eq!(agg_tx.kernels().len(), 2);
			write_pool
				.add_to_pool(test_source(), agg_tx, false, &header)
				.unwrap();
			assert_eq!(write_pool.total_size(), 4);
			assert!(write_pool.stempool.is_empty());
		}

		// Adding a duplicate tx to the stempool will result in it being fluffed.
		// This handles the case of the stem path having a cycle in it.
		{
			let mut write_pool = pool.write();
			let tx = test_transaction(&keychain, vec![597], vec![596]);
			write_pool
				.add_to_pool(test_source(), tx.clone(), true, &header)
				.unwrap();
			assert_eq!(write_pool.total_size(), 4);
			assert_eq!(write_pool.stempool.size(), 1);

			// Duplicate stem tx so fluff, adding it to txpool and removing it from stempool.
			write_pool
				.add_to_pool(test_source(), tx.clone(), true, &header)
				.unwrap();
			assert_eq!(write_pool.total_size(), 5);
			assert!(write_pool.stempool.is_empty());
		}

		// Now check we can correctly deaggregate a multi-kernel tx based on current
		// contents of the txpool.
		// We will do this be adding a new tx to the pool
		// that is a superset of a tx already in the pool.
		{
			let mut write_pool = pool.write();

			let tx4 = test_transaction(&keychain, vec![800], vec![799]);
			// tx1 and tx2 are already in the txpool (in aggregated form)
			// tx4 is the "new" part of this aggregated tx that we care about
			let agg_tx = transaction::aggregate(vec![tx1.clone(), tx2.clone(), tx4]).unwrap();

			agg_tx
				.validate(Weighting::AsTransaction, verifier_cache.clone())
				.unwrap();

			write_pool
				.add_to_pool(test_source(), agg_tx, false, &header)
				.unwrap();
			assert_eq!(write_pool.total_size(), 6);
			let entry = write_pool.txpool.entries.last().unwrap();
			assert_eq!(entry.tx.kernels().len(), 1);
			assert_eq!(entry.src, TxSource::Deaggregate);
		}

		// Check we cannot "double spend" an output spent in a previous block.
		// We use the initial coinbase output here for convenience.
		{
			let mut write_pool = pool.write();

			let double_spend_tx =
				{ test_transaction_spending_coinbase(&keychain, &header, vec![1000]) };

			// check we cannot add a double spend to the stempool
			assert!(write_pool
				.add_to_pool(test_source(), double_spend_tx.clone(), true, &header)
				.map_err(|e| {
					warn!("Get Expected err: {:?}", e);
					e
				})
				.is_err());

			// check we cannot add a double spend to the txpool
			assert!(write_pool
				.add_to_pool(test_source(), double_spend_tx.clone(), false, &header)
				.map_err(|e| {
					warn!("Get Expected err: {:?}", e);
					e
				})
				.is_err());
		}
=======
		let double_spend_tx = test_transaction_spending_coinbase(&keychain, &header, vec![1000]);

		// check we cannot add a double spend to the stempool
		assert!(pool
			.add_to_pool(test_source(), double_spend_tx.clone(), true, &header)
			.is_err());

		// check we cannot add a double spend to the txpool
		assert!(pool
			.add_to_pool(test_source(), double_spend_tx.clone(), false, &header)
			.is_err());
>>>>>>> ddb05520
	}

	// Cleanup db directory
	clean_output_dir(db_root.into());
}<|MERGE_RESOLUTION|>--- conflicted
+++ resolved
@@ -21,26 +21,17 @@
 use self::pool::TxSource;
 use self::util::RwLock;
 use crate::common::*;
-use env_logger;
 use grin_core as core;
 use grin_keychain as keychain;
 use grin_pool as pool;
 use grin_util as util;
 use std::sync::Arc;
-#[macro_use]
-extern crate log;
 
 /// Test we can add some txs to the pool (both stempool and txpool).
 #[test]
 fn test_the_transaction_pool() {
-<<<<<<< HEAD
-	let _ = env_logger::init();
-	warn!("Starting test_the_transaction_pool test...");
-
-=======
 	util::init_test_logger();
 	global::set_local_chain_type(global::ChainTypes::AutomatedTesting);
->>>>>>> ddb05520
 	let keychain: ExtKeychain = Keychain::from_random_seed(false).unwrap();
 
 	let db_root = "target/.transaction_pool";
@@ -51,38 +42,6 @@
 	let verifier_cache = Arc::new(RwLock::new(LruVerifierCache::new()));
 
 	// Initialize a new pool with our chain adapter.
-<<<<<<< HEAD
-	let pool = RwLock::new(test_setup(chain.clone(), verifier_cache.clone()));
-
-	let header = {
-		let height = 1;
-		let key_id = ExtKeychain::derive_key_id(1, height as u32, 0, 0, 0);
-		let reward = libtx::reward::output(
-			&keychain,
-			&libtx::ProofBuilder::new(&keychain),
-			&key_id,
-			0,
-			false,
-			1,
-		)
-		.unwrap();
-		let block = Block::new(&BlockHeader::default(), vec![], Difficulty::min(), reward).unwrap();
-
-		chain.update_db_for_block(&block);
-
-		block.header
-	};
-
-	// Now create tx to spend a coinbase, giving us some useful outputs for testing
-	// with.
-	let initial_tx = {
-		test_transaction_spending_coinbase(
-			&keychain,
-			&header,
-			vec![500, 600, 700, 800, 900, 1000, 1100, 1200, 1300, 1400],
-		)
-	};
-=======
 	let mut pool = init_transaction_pool(
 		Arc::new(ChainAdapter {
 			chain: chain.clone(),
@@ -99,7 +58,6 @@
 		&header_1,
 		vec![500, 600, 700, 800, 900, 1000, 1100, 1200, 1300, 1400],
 	);
->>>>>>> ddb05520
 
 	// Add this tx to the pool (stem=false, direct to txpool).
 	{
@@ -141,10 +99,6 @@
 	{
 		assert!(pool
 			.add_to_pool(test_source(), tx1.clone(), false, &header)
-			.map_err(|e| {
-				warn!("Get Expected err: {:?}", e);
-				e
-			})
 			.is_err());
 	}
 
@@ -154,10 +108,6 @@
 		let tx1a = test_transaction(&keychain, vec![500, 600], vec![499, 599]);
 		assert!(pool
 			.add_to_pool(test_source(), tx1a, false, &header)
-			.map_err(|e| {
-				warn!("Get Expected err: {:?}", e);
-				e
-			})
 			.is_err());
 	}
 
@@ -166,10 +116,6 @@
 		let bad_tx = test_transaction(&keychain, vec![10_001], vec![10_000]);
 		assert!(pool
 			.add_to_pool(test_source(), bad_tx, false, &header)
-			.map_err(|e| {
-				warn!("Get Expected err: {:?}", e);
-				e
-			})
 			.is_err());
 	}
 
@@ -179,18 +125,7 @@
 	// to be immediately stolen via a "replay" tx.
 	{
 		let tx = test_transaction(&keychain, vec![900], vec![498]);
-<<<<<<< HEAD
-		let mut write_pool = pool.write();
-		assert!(write_pool
-			.add_to_pool(test_source(), tx, false, &header)
-			.map_err(|e| {
-				warn!("Get Expected err: {:?}", e);
-				e
-			})
-			.is_err());
-=======
 		assert!(pool.add_to_pool(test_source(), tx, false, &header).is_err());
->>>>>>> ddb05520
 	}
 
 	// Confirm the tx pool correctly identifies an invalid tx (already spent).
@@ -198,10 +133,6 @@
 		let tx3 = test_transaction(&keychain, vec![500], vec![497]);
 		assert!(pool
 			.add_to_pool(test_source(), tx3, false, &header)
-			.map_err(|e| {
-				warn!("Get Expected err: {:?}", e);
-				e
-			})
 			.is_err());
 		assert_eq!(pool.total_size(), 3);
 	}
@@ -275,266 +206,6 @@
 	// Check we cannot "double spend" an output spent in a previous block.
 	// We use the initial coinbase output here for convenience.
 	{
-<<<<<<< HEAD
-		let chain = Arc::new(ChainAdapter::init(db_root.clone()).unwrap());
-
-		let verifier_cache = Arc::new(RwLock::new(LruVerifierCache::new()));
-
-		// Initialize a new pool with our chain adapter.
-		let pool = RwLock::new(test_setup(chain.clone(), verifier_cache.clone()));
-
-		let header = {
-			let height = 1;
-			let key_id = ExtKeychain::derive_key_id(1, height as u32, 0, 0, 0);
-			let reward = libtx::reward::output(
-				&keychain,
-				&libtx::ProofBuilder::new(&keychain),
-				&key_id,
-				0,
-				false,
-				1,
-			)
-			.unwrap();
-			let block =
-				Block::new(&BlockHeader::default(), vec![], Difficulty::min(), reward).unwrap();
-
-			chain.update_db_for_block(&block);
-
-			block.header
-		};
-
-		// Now create tx to spend a coinbase, giving us some useful outputs for testing
-		// with.
-		let initial_tx = {
-			test_transaction_spending_coinbase(
-				&keychain,
-				&header,
-				vec![500, 600, 700, 800, 900, 1000, 1100, 1200, 1300, 1400],
-			)
-		};
-
-		// Add this tx to the pool (stem=false, direct to txpool).
-		{
-			let mut write_pool = pool.write();
-			write_pool
-				.add_to_pool(test_source(), initial_tx, false, &header)
-				.unwrap();
-			assert_eq!(write_pool.total_size(), 1);
-		}
-
-		// Test adding a tx that "double spends" an output currently spent by a tx
-		// already in the txpool. In this case we attempt to spend the original coinbase twice.
-		{
-			let tx = test_transaction_spending_coinbase(&keychain, &header, vec![501]);
-			let mut write_pool = pool.write();
-			assert!(write_pool
-				.add_to_pool(test_source(), tx, false, &header)
-				.map_err(|e| {
-					warn!("Get Expected err: {:?}", e);
-					e
-				})
-				.is_err());
-		}
-
-		// tx1 spends some outputs from the initial test tx.
-		let tx1 = test_transaction(&keychain, vec![500, 600], vec![499, 599]);
-		// tx2 spends some outputs from both tx1 and the initial test tx.
-		let tx2 = test_transaction(&keychain, vec![499, 700], vec![498]);
-
-		// Take a write lock and add a couple of tx entries to the pool.
-		{
-			let mut write_pool = pool.write();
-
-			// Check we have a single initial tx in the pool.
-			assert_eq!(write_pool.total_size(), 1);
-
-			// First, add a simple tx directly to the txpool (stem = false).
-			write_pool
-				.add_to_pool(test_source(), tx1.clone(), false, &header)
-				.unwrap();
-			assert_eq!(write_pool.total_size(), 2);
-
-			// Add another tx spending outputs from the previous tx.
-			write_pool
-				.add_to_pool(test_source(), tx2.clone(), false, &header)
-				.unwrap();
-			assert_eq!(write_pool.total_size(), 3);
-		}
-
-		// Test adding the exact same tx multiple times (same kernel signature).
-		// This will fail for stem=false during tx aggregation due to duplicate
-		// outputs and duplicate kernels.
-		{
-			let mut write_pool = pool.write();
-			assert!(write_pool
-				.add_to_pool(test_source(), tx1.clone(), false, &header)
-				.map_err(|e| {
-					warn!("Get Expected err: {:?}", e);
-					e
-				})
-				.is_err());
-		}
-
-		// Test adding a duplicate tx with the same input and outputs.
-		// Note: not the *same* tx, just same underlying inputs/outputs.
-		{
-			let tx1a = test_transaction(&keychain, vec![500, 600], vec![499, 599]);
-			let mut write_pool = pool.write();
-			assert!(write_pool
-				.add_to_pool(test_source(), tx1a, false, &header)
-				.map_err(|e| {
-					warn!("Get Expected err: {:?}", e);
-					e
-				})
-				.is_err());
-		}
-
-		// Test adding a tx attempting to spend a non-existent output.
-		{
-			let bad_tx = test_transaction(&keychain, vec![10_001], vec![10_000]);
-			let mut write_pool = pool.write();
-			assert!(write_pool
-				.add_to_pool(test_source(), bad_tx, false, &header)
-				.map_err(|e| {
-					warn!("Get Expected err: {:?}", e);
-					e
-				})
-				.is_err());
-		}
-
-		// Test adding a tx that would result in a duplicate output (conflicts with
-		// output from tx2). For reasons of security all outputs in the UTXO set must
-		// be unique. Otherwise spending one will almost certainly cause the other
-		// to be immediately stolen via a "replay" tx.
-		{
-			let tx = test_transaction(&keychain, vec![900], vec![498]);
-			let mut write_pool = pool.write();
-			assert!(write_pool
-				.add_to_pool(test_source(), tx, false, &header)
-				.map_err(|e| {
-					warn!("Get Expected err: {:?}", e);
-					e
-				})
-				.is_err());
-		}
-
-		// Confirm the tx pool correctly identifies an invalid tx (already spent).
-		{
-			let mut write_pool = pool.write();
-			let tx3 = test_transaction(&keychain, vec![500], vec![497]);
-			assert!(write_pool
-				.add_to_pool(test_source(), tx3, false, &header)
-				.map_err(|e| {
-					warn!("Get Expected err: {:?}", e);
-					e
-				})
-				.is_err());
-			assert_eq!(write_pool.total_size(), 3);
-		}
-
-		// Now add a couple of txs to the stempool (stem = true).
-		{
-			let mut write_pool = pool.write();
-			let tx = test_transaction(&keychain, vec![599], vec![598]);
-			write_pool
-				.add_to_pool(test_source(), tx, true, &header)
-				.unwrap();
-			let tx2 = test_transaction(&keychain, vec![598], vec![597]);
-			write_pool
-				.add_to_pool(test_source(), tx2, true, &header)
-				.unwrap();
-			assert_eq!(write_pool.total_size(), 3);
-			assert_eq!(write_pool.stempool.size(), 2);
-		}
-
-		// Check we can take some entries from the stempool and "fluff" them into the
-		// txpool. This also exercises multi-kernel txs.
-		{
-			let mut write_pool = pool.write();
-			let agg_tx = write_pool
-				.stempool
-				.all_transactions_aggregate()
-				.unwrap()
-				.unwrap();
-			assert_eq!(agg_tx.kernels().len(), 2);
-			write_pool
-				.add_to_pool(test_source(), agg_tx, false, &header)
-				.unwrap();
-			assert_eq!(write_pool.total_size(), 4);
-			assert!(write_pool.stempool.is_empty());
-		}
-
-		// Adding a duplicate tx to the stempool will result in it being fluffed.
-		// This handles the case of the stem path having a cycle in it.
-		{
-			let mut write_pool = pool.write();
-			let tx = test_transaction(&keychain, vec![597], vec![596]);
-			write_pool
-				.add_to_pool(test_source(), tx.clone(), true, &header)
-				.unwrap();
-			assert_eq!(write_pool.total_size(), 4);
-			assert_eq!(write_pool.stempool.size(), 1);
-
-			// Duplicate stem tx so fluff, adding it to txpool and removing it from stempool.
-			write_pool
-				.add_to_pool(test_source(), tx.clone(), true, &header)
-				.unwrap();
-			assert_eq!(write_pool.total_size(), 5);
-			assert!(write_pool.stempool.is_empty());
-		}
-
-		// Now check we can correctly deaggregate a multi-kernel tx based on current
-		// contents of the txpool.
-		// We will do this be adding a new tx to the pool
-		// that is a superset of a tx already in the pool.
-		{
-			let mut write_pool = pool.write();
-
-			let tx4 = test_transaction(&keychain, vec![800], vec![799]);
-			// tx1 and tx2 are already in the txpool (in aggregated form)
-			// tx4 is the "new" part of this aggregated tx that we care about
-			let agg_tx = transaction::aggregate(vec![tx1.clone(), tx2.clone(), tx4]).unwrap();
-
-			agg_tx
-				.validate(Weighting::AsTransaction, verifier_cache.clone())
-				.unwrap();
-
-			write_pool
-				.add_to_pool(test_source(), agg_tx, false, &header)
-				.unwrap();
-			assert_eq!(write_pool.total_size(), 6);
-			let entry = write_pool.txpool.entries.last().unwrap();
-			assert_eq!(entry.tx.kernels().len(), 1);
-			assert_eq!(entry.src, TxSource::Deaggregate);
-		}
-
-		// Check we cannot "double spend" an output spent in a previous block.
-		// We use the initial coinbase output here for convenience.
-		{
-			let mut write_pool = pool.write();
-
-			let double_spend_tx =
-				{ test_transaction_spending_coinbase(&keychain, &header, vec![1000]) };
-
-			// check we cannot add a double spend to the stempool
-			assert!(write_pool
-				.add_to_pool(test_source(), double_spend_tx.clone(), true, &header)
-				.map_err(|e| {
-					warn!("Get Expected err: {:?}", e);
-					e
-				})
-				.is_err());
-
-			// check we cannot add a double spend to the txpool
-			assert!(write_pool
-				.add_to_pool(test_source(), double_spend_tx.clone(), false, &header)
-				.map_err(|e| {
-					warn!("Get Expected err: {:?}", e);
-					e
-				})
-				.is_err());
-		}
-=======
 		let double_spend_tx = test_transaction_spending_coinbase(&keychain, &header, vec![1000]);
 
 		// check we cannot add a double spend to the stempool
@@ -546,7 +217,6 @@
 		assert!(pool
 			.add_to_pool(test_source(), double_spend_tx.clone(), false, &header)
 			.is_err());
->>>>>>> ddb05520
 	}
 
 	// Cleanup db directory
