// Copyright 2019 The Grin Developers
//
// Licensed under the Apache License, Version 2.0 (the "License");
// you may not use this file except in compliance with the License.
// You may obtain a copy of the License at
//
//     http://www.apache.org/licenses/LICENSE-2.0
//
// Unless required by applicable law or agreed to in writing, software
// distributed under the License is distributed on an "AS IS" BASIS,
// WITHOUT WARRANTIES OR CONDITIONS OF ANY KIND, either express or implied.
// See the License for the specific language governing permissions and
// limitations under the License.

use crate::conn::Tracker;
use crate::core::core::hash::Hash;
use crate::core::pow::Difficulty;
<<<<<<< HEAD
use crate::msg::{read_message, write_message, Hand, ProtocolVersion, Shake, Type, USER_AGENT};
=======
use crate::core::ser::ProtocolVersion;
use crate::msg::{read_message, write_message, Hand, Msg, Shake, Type, USER_AGENT};
>>>>>>> 3d0c9afc
use crate::peer::Peer;
use crate::types::{Capabilities, Direction, Error, P2PConfig, PeerAddr, PeerInfo, PeerLiveInfo};
use crate::util::RwLock;
use rand::{thread_rng, Rng};
use std::collections::VecDeque;
use std::net::{SocketAddr, TcpStream};
use std::sync::Arc;

/// Local generated nonce for peer connecting.
/// Used for self-connecting detection (on receiver side),
/// nonce(s) in recent 100 connecting requests are saved
const NONCES_CAP: usize = 100;
/// Socket addresses of self, extracted from stream when a self-connecting is detected.
/// Used in connecting request to avoid self-connecting request,
/// 10 should be enough since most of servers don't have more than 10 IP addresses.
const ADDRS_CAP: usize = 10;

/// Handles the handshake negotiation when two peers connect and decides on
/// protocol.
pub struct Handshake {
	/// Ring buffer of nonces sent to detect self connections without requiring
	/// a node id.
	nonces: Arc<RwLock<VecDeque<u64>>>,
	/// Ring buffer of self addr(s) collected from PeerWithSelf detection (by nonce).
	pub addrs: Arc<RwLock<VecDeque<PeerAddr>>>,
	/// The genesis block header of the chain seen by this node.
	/// We only want to connect to other nodes seeing the same chain (forks are
	/// ok).
	genesis: Hash,
	config: P2PConfig,
	protocol_version: ProtocolVersion,
	tracker: Arc<Tracker>,
}

impl Handshake {
	/// Creates a new handshake handler
	pub fn new(genesis: Hash, config: P2PConfig) -> Handshake {
		Handshake {
			nonces: Arc::new(RwLock::new(VecDeque::with_capacity(NONCES_CAP))),
			addrs: Arc::new(RwLock::new(VecDeque::with_capacity(ADDRS_CAP))),
			genesis,
			config,
			protocol_version: ProtocolVersion::local(),
			tracker: Arc::new(Tracker::new()),
		}
	}

	/// Select a protocol version here that we know is supported by both us and the remote peer.
	///
	/// Current strategy is to simply use `min(local, remote)`.
	///
	/// We can enforce "minimum" protocol version here in the future
	/// by raising an error and forcing the connection to close.
	///
	fn negotiate_protocol_version(&self, other: ProtocolVersion) -> Result<ProtocolVersion, Error> {
		let version = std::cmp::min(self.protocol_version, other);
		Ok(version)
	}

	pub fn initiate(
		&self,
		capab: Capabilities,
		total_difficulty: Difficulty,
		self_addr: PeerAddr,
		conn: &mut TcpStream,
	) -> Result<PeerInfo, Error> {
		// prepare the first part of the handshake
		let nonce = self.next_nonce();
		let peer_addr = match conn.peer_addr() {
			Ok(pa) => PeerAddr(pa),
			Err(e) => return Err(Error::Connection(e)),
		};

		let hand = Hand {
<<<<<<< HEAD
			version: ProtocolVersion::default(),
			capabilities: capab,
			nonce: nonce,
=======
			version: self.protocol_version,
			capabilities,
			nonce,
>>>>>>> 3d0c9afc
			genesis: self.genesis,
			total_difficulty: total_difficulty,
			sender_addr: self_addr,
			receiver_addr: peer_addr,
			user_agent: USER_AGENT.to_string(),
		};

		// write and read the handshake response
<<<<<<< HEAD
		write_message(conn, hand, Type::Hand)?;
		let shake: Shake = read_message(conn, Type::Shake)?;
=======
		let msg = Msg::new(Type::Hand, hand, self.protocol_version)?;
		write_message(conn, &msg, self.tracker.clone())?;

		let shake: Shake = read_message(conn, self.protocol_version, Type::Shake)?;
>>>>>>> 3d0c9afc
		if shake.genesis != self.genesis {
			return Err(Error::GenesisMismatch {
				us: self.genesis,
				peer: shake.genesis,
			});
		}

		let negotiated_version = self.negotiate_protocol_version(shake.version)?;

		let peer_info = PeerInfo {
			capabilities: shake.capabilities,
			user_agent: shake.user_agent,
			addr: peer_addr,
			version: negotiated_version,
			live_info: Arc::new(RwLock::new(PeerLiveInfo::new(shake.total_difficulty))),
			direction: Direction::Outbound,
		};

		// If denied then we want to close the connection
		// (without providing our peer with any details why).
		if Peer::is_denied(&self.config, peer_info.addr) {
			return Err(Error::ConnectionClose);
		}

		debug!(
			"Connected! Cumulative {} offered from {:?}, {:?}, {:?}, {:?}",
			shake.total_difficulty.to_num(),
			peer_info.addr,
			peer_info.version,
			peer_info.user_agent,
			peer_info.capabilities,
		);
		// when more than one protocol version is supported, choosing should go here
		Ok(peer_info)
	}

	pub fn accept(
		&self,
		capab: Capabilities,
		total_difficulty: Difficulty,
		conn: &mut TcpStream,
	) -> Result<PeerInfo, Error> {
<<<<<<< HEAD
		let hand: Hand = read_message(conn, Type::Hand)?;
=======
		let hand: Hand = read_message(conn, self.protocol_version, Type::Hand)?;
>>>>>>> 3d0c9afc

		// all the reasons we could refuse this connection for
		if hand.genesis != self.genesis {
			return Err(Error::GenesisMismatch {
				us: self.genesis,
				peer: hand.genesis,
			});
		} else {
			// check the nonce to see if we are trying to connect to ourselves
			let nonces = self.nonces.read();
			let addr = resolve_peer_addr(hand.sender_addr, &conn);
			if nonces.contains(&hand.nonce) {
				// save ip addresses of ourselves
				let mut addrs = self.addrs.write();
				addrs.push_back(addr);
				if addrs.len() >= ADDRS_CAP {
					addrs.pop_front();
				}
				return Err(Error::PeerWithSelf);
			}
		}

		let negotiated_version = self.negotiate_protocol_version(hand.version)?;

		// all good, keep peer info
		let peer_info = PeerInfo {
			capabilities: hand.capabilities,
			user_agent: hand.user_agent,
			addr: resolve_peer_addr(hand.sender_addr, &conn),
			version: negotiated_version,
			live_info: Arc::new(RwLock::new(PeerLiveInfo::new(hand.total_difficulty))),
			direction: Direction::Inbound,
		};

		// At this point we know the published ip and port of the peer
		// so check if we are configured to explicitly allow or deny it.
		// If denied then we want to close the connection
		// (without providing our peer with any details why).
		if Peer::is_denied(&self.config, peer_info.addr) {
			return Err(Error::ConnectionClose);
		}

		// send our reply with our info
		let shake = Shake {
<<<<<<< HEAD
			version: ProtocolVersion::default(),
=======
			version: self.protocol_version,
>>>>>>> 3d0c9afc
			capabilities: capab,
			genesis: self.genesis,
			total_difficulty: total_difficulty,
			user_agent: USER_AGENT.to_string(),
		};

<<<<<<< HEAD
		write_message(conn, shake, Type::Shake)?;
=======
		let msg = Msg::new(Type::Shake, shake, negotiated_version)?;
		write_message(conn, &msg, self.tracker.clone())?;

>>>>>>> 3d0c9afc
		trace!("Success handshake with {}.", peer_info.addr);

		// when more than one protocol version is supported, choosing should go here
		Ok(peer_info)
	}

	/// Generate a new random nonce and store it in our ring buffer
	fn next_nonce(&self) -> u64 {
		let nonce = thread_rng().gen();

		let mut nonces = self.nonces.write();
		nonces.push_back(nonce);
		if nonces.len() >= NONCES_CAP {
			nonces.pop_front();
		}
		nonce
	}
}

/// Resolve the correct peer_addr based on the connection and the advertised port.
fn resolve_peer_addr(advertised: PeerAddr, conn: &TcpStream) -> PeerAddr {
	let port = advertised.0.port();
	if let Ok(addr) = conn.peer_addr() {
		PeerAddr(SocketAddr::new(addr.ip(), port))
	} else {
		advertised
	}
}<|MERGE_RESOLUTION|>--- conflicted
+++ resolved
@@ -15,12 +15,8 @@
 use crate::conn::Tracker;
 use crate::core::core::hash::Hash;
 use crate::core::pow::Difficulty;
-<<<<<<< HEAD
-use crate::msg::{read_message, write_message, Hand, ProtocolVersion, Shake, Type, USER_AGENT};
-=======
 use crate::core::ser::ProtocolVersion;
 use crate::msg::{read_message, write_message, Hand, Msg, Shake, Type, USER_AGENT};
->>>>>>> 3d0c9afc
 use crate::peer::Peer;
 use crate::types::{Capabilities, Direction, Error, P2PConfig, PeerAddr, PeerInfo, PeerLiveInfo};
 use crate::util::RwLock;
@@ -82,7 +78,7 @@
 
 	pub fn initiate(
 		&self,
-		capab: Capabilities,
+		capabilities: Capabilities,
 		total_difficulty: Difficulty,
 		self_addr: PeerAddr,
 		conn: &mut TcpStream,
@@ -95,32 +91,21 @@
 		};
 
 		let hand = Hand {
-<<<<<<< HEAD
-			version: ProtocolVersion::default(),
-			capabilities: capab,
-			nonce: nonce,
-=======
 			version: self.protocol_version,
 			capabilities,
 			nonce,
->>>>>>> 3d0c9afc
 			genesis: self.genesis,
-			total_difficulty: total_difficulty,
+			total_difficulty,
 			sender_addr: self_addr,
 			receiver_addr: peer_addr,
 			user_agent: USER_AGENT.to_string(),
 		};
 
 		// write and read the handshake response
-<<<<<<< HEAD
-		write_message(conn, hand, Type::Hand)?;
-		let shake: Shake = read_message(conn, Type::Shake)?;
-=======
 		let msg = Msg::new(Type::Hand, hand, self.protocol_version)?;
 		write_message(conn, &msg, self.tracker.clone())?;
 
 		let shake: Shake = read_message(conn, self.protocol_version, Type::Shake)?;
->>>>>>> 3d0c9afc
 		if shake.genesis != self.genesis {
 			return Err(Error::GenesisMismatch {
 				us: self.genesis,
@@ -163,11 +148,7 @@
 		total_difficulty: Difficulty,
 		conn: &mut TcpStream,
 	) -> Result<PeerInfo, Error> {
-<<<<<<< HEAD
-		let hand: Hand = read_message(conn, Type::Hand)?;
-=======
 		let hand: Hand = read_message(conn, self.protocol_version, Type::Hand)?;
->>>>>>> 3d0c9afc
 
 		// all the reasons we could refuse this connection for
 		if hand.genesis != self.genesis {
@@ -212,27 +193,18 @@
 
 		// send our reply with our info
 		let shake = Shake {
-<<<<<<< HEAD
-			version: ProtocolVersion::default(),
-=======
 			version: self.protocol_version,
->>>>>>> 3d0c9afc
 			capabilities: capab,
 			genesis: self.genesis,
 			total_difficulty: total_difficulty,
 			user_agent: USER_AGENT.to_string(),
 		};
 
-<<<<<<< HEAD
-		write_message(conn, shake, Type::Shake)?;
-=======
 		let msg = Msg::new(Type::Shake, shake, negotiated_version)?;
 		write_message(conn, &msg, self.tracker.clone())?;
 
->>>>>>> 3d0c9afc
 		trace!("Success handshake with {}.", peer_info.addr);
 
-		// when more than one protocol version is supported, choosing should go here
 		Ok(peer_info)
 	}
 
