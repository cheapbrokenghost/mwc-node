[package]
name = "grin_pool"
<<<<<<< HEAD
version = "2.4.4"
=======
version = "3.0.0-beta.1"
>>>>>>> 92988e3d
authors = ["Grin Developers <mimblewimble@lists.launchpad.net>"]
description = "Chain implementation for grin, a simple, private and scalable cryptocurrency implementation based on the MimbleWimble chain format."
license = "Apache-2.0"
repository = "https://github.com/mimblewimble/grin"
keywords = [ "crypto", "grin", "mimblewimble" ]
workspace = '..'
edition = "2018"

[dependencies]
blake2-rfc = "0.2"
rand = "0.6"
serde = "1"
serde_derive = "1"
log = "0.4"
chrono = "0.4.4"
failure = "0.1"
failure_derive = "0.1"

<<<<<<< HEAD
grin_core = { path = "../core", version = "2.4.4" }
grin_keychain = { path = "../keychain", version = "2.4.4" }
grin_store = { path = "../store", version = "2.4.4" }
grin_util = { path = "../util", version = "2.4.4" }

[dev-dependencies]
grin_chain = { path = "../chain", version = "2.4.4" }
=======
grin_core = { path = "../core", version = "3.0.0-beta.1" }
grin_keychain = { path = "../keychain", version = "3.0.0-beta.1" }
grin_store = { path = "../store", version = "3.0.0-beta.1" }
grin_util = { path = "../util", version = "3.0.0-beta.1" }

[dev-dependencies]
grin_chain = { path = "../chain", version = "3.0.0-beta.1" }
>>>>>>> 92988e3d
<|MERGE_RESOLUTION|>--- conflicted
+++ resolved
@@ -1,10 +1,6 @@
 [package]
 name = "grin_pool"
-<<<<<<< HEAD
-version = "2.4.4"
-=======
-version = "3.0.0-beta.1"
->>>>>>> 92988e3d
+version = "3.0.0"
 authors = ["Grin Developers <mimblewimble@lists.launchpad.net>"]
 description = "Chain implementation for grin, a simple, private and scalable cryptocurrency implementation based on the MimbleWimble chain format."
 license = "Apache-2.0"
@@ -23,20 +19,10 @@
 failure = "0.1"
 failure_derive = "0.1"
 
-<<<<<<< HEAD
-grin_core = { path = "../core", version = "2.4.4" }
-grin_keychain = { path = "../keychain", version = "2.4.4" }
-grin_store = { path = "../store", version = "2.4.4" }
-grin_util = { path = "../util", version = "2.4.4" }
+grin_core = { path = "../core", version = "3.0.0" }
+grin_keychain = { path = "../keychain", version = "3.0.0" }
+grin_store = { path = "../store", version = "3.0.0" }
+grin_util = { path = "../util", version = "3.0.0" }
 
 [dev-dependencies]
-grin_chain = { path = "../chain", version = "2.4.4" }
-=======
-grin_core = { path = "../core", version = "3.0.0-beta.1" }
-grin_keychain = { path = "../keychain", version = "3.0.0-beta.1" }
-grin_store = { path = "../store", version = "3.0.0-beta.1" }
-grin_util = { path = "../util", version = "3.0.0-beta.1" }
-
-[dev-dependencies]
-grin_chain = { path = "../chain", version = "3.0.0-beta.1" }
->>>>>>> 92988e3d
+grin_chain = { path = "../chain", version = "3.0.0" }