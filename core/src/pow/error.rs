// Copyright 2020 The Grin Developers
//
// Licensed under the Apache License, Version 2.0 (the "License");
// you may not use this file except in compliance with the License.
// You may obtain a copy of the License at
//
//     http://www.apache.org/licenses/LICENSE-2.0
//
// Unless required by applicable law or agreed to in writing, software
// distributed under the License is distributed on an "AS IS" BASIS,
// WITHOUT WARRANTIES OR CONDITIONS OF ANY KIND, either express or implied.
// See the License for the specific language governing permissions and
// limitations under the License.

//! Cuckatoo specific errors
use failure::{Backtrace, Context, Fail};
use std::fmt::{self, Display};
use std::io;

/// Cuckatoo solver or validation error
#[derive(Debug)]
pub struct Error {
	inner: Context<ErrorKind>,
}

#[derive(Clone, Debug, Eq, Fail, PartialEq)]
/// Libwallet error types
pub enum ErrorKind {
	/// Pre POW error
	#[fail(display = "POW prepare error: {}", _0)]
	PrePowError(String),
	/// Verification error
	#[fail(display = "POW Verification Error: {}", _0)]
	Verification(String),
<<<<<<< HEAD
	/// Failure to cast from/to generic integer type
	#[fail(display = "POW IntegerCast")]
	IntegerCast,
=======
>>>>>>> ddb05520
	/// IO Error
	#[fail(display = "POW IO Error")]
	IOError,
	/// Unexpected Edge Error
	#[fail(display = "POW Edge Addition Error")]
	EdgeAddition,
	/// Path Error
	#[fail(display = "POW Path Error")]
	Path,
	/// Invalid cycle
	#[fail(display = "POW Invalid Cycle length: {}", _0)]
	InvalidCycle(usize),
	/// No Cycle
	#[fail(display = "POW No Cycle")]
	NoCycle,
	/// No Solution
	#[fail(display = "POW No Solution")]
	NoSolution,
}

impl Fail for Error {
	fn cause(&self) -> Option<&dyn Fail> {
		self.inner.cause()
	}

	fn backtrace(&self) -> Option<&Backtrace> {
		self.inner.backtrace()
	}
}

impl Display for Error {
	fn fmt(&self, f: &mut fmt::Formatter<'_>) -> fmt::Result {
		Display::fmt(&self.inner, f)
	}
}

impl Error {
	/// Return errorkind
	pub fn kind(&self) -> ErrorKind {
		self.inner.get_context().clone()
	}
}

impl From<ErrorKind> for Error {
	fn from(kind: ErrorKind) -> Error {
		Error {
			inner: Context::new(kind),
		}
	}
}

impl From<Context<ErrorKind>> for Error {
	fn from(inner: Context<ErrorKind>) -> Error {
		Error { inner }
	}
}

impl From<io::Error> for Error {
	fn from(_error: io::Error) -> Error {
		Error {
			inner: Context::new(ErrorKind::IOError),
		}
	}
}<|MERGE_RESOLUTION|>--- conflicted
+++ resolved
@@ -32,12 +32,6 @@
 	/// Verification error
 	#[fail(display = "POW Verification Error: {}", _0)]
 	Verification(String),
-<<<<<<< HEAD
-	/// Failure to cast from/to generic integer type
-	#[fail(display = "POW IntegerCast")]
-	IntegerCast,
-=======
->>>>>>> ddb05520
 	/// IO Error
 	#[fail(display = "POW IO Error")]
 	IOError,
