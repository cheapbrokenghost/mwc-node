--- conflicted
+++ resolved
@@ -124,10 +124,19 @@
 		res
 	}
 
+	/// Get vec of peers we currently have an outgoing connection with.
 	pub fn outgoing_connected_peers(&self) -> Vec<Arc<Peer>> {
 		self.connected_peers()
 			.into_iter()
 			.filter(|x| x.info.is_outbound())
+			.collect()
+	}
+
+	/// Get vec of peers we currently have an incoming connection with.
+	pub fn incoming_connected_peers(&self) -> Vec<Arc<Peer>> {
+		self.connected_peers()
+			.into_iter()
+			.filter(|x| x.info.is_inbound())
 			.collect()
 	}
 
@@ -151,6 +160,11 @@
 	/// Number of outbound peers currently connected to.
 	pub fn peer_outbound_count(&self) -> u32 {
 		self.outgoing_connected_peers().len() as u32
+	}
+
+	/// Number of inbound peers currently connected to.
+	pub fn peer_inbound_count(&self) -> u32 {
+		self.incoming_connected_peers().len() as u32
 	}
 
 	// Return vec of connected peers that currently advertise more work
@@ -267,14 +281,12 @@
 		}
 	}
 
-	fn broadcast<F>(&self, obj_name: &str, num_peers: u32, inner: F) -> u32
+	fn broadcast<F>(&self, obj_name: &str, inner: F) -> u32
 	where
 		F: Fn(&Peer) -> Result<bool, Error>,
 	{
 		let mut count = 0;
 
-		// Iterate over our connected peers.
-		// Try our best to send to at most num_peers peers.
 		for p in self.connected_peers().iter() {
 			match inner(&p) {
 				Ok(true) => count += 1,
@@ -296,22 +308,14 @@
 					peers.remove(&p.info.addr);
 				}
 			}
-
-			if count >= num_peers {
-				break;
-			}
 		}
 		count
 	}
 
-	/// Broadcasts the provided compact block to PEER_MAX_COUNT of our peers.
-	/// This is only used when initially broadcasting a newly mined block
-	/// from a mining node so we want to broadcast it far and wide.
-	/// A peer implementation may drop the broadcast request
-	/// if it knows the remote peer already has the block.
+	/// Broadcast a compact block to all our connected peers.
+	/// This is only used when initially broadcasting a newly mined block.
 	pub fn broadcast_compact_block(&self, b: &core::CompactBlock) {
-		let num_peers = self.config.peer_max_count();
-		let count = self.broadcast("compact block", num_peers, |p| p.send_compact_block(b));
+		let count = self.broadcast("compact block", |p| p.send_compact_block(b));
 		debug!(
 			"broadcast_compact_block: {}, {} at {}, to {} peers, done.",
 			b.hash(),
@@ -321,14 +325,11 @@
 		);
 	}
 
-	/// Broadcasts the provided header to PEER_PREFERRED_COUNT of our peers.
-	/// We may be connected to PEER_MAX_COUNT peers so we only
-	/// want to broadcast to a random subset of peers.
+	/// Broadcast a block header to all our connected peers.
 	/// A peer implementation may drop the broadcast request
 	/// if it knows the remote peer already has the header.
 	pub fn broadcast_header(&self, bh: &core::BlockHeader) {
-		let num_peers = self.config.peer_min_preferred_count();
-		let count = self.broadcast("header", num_peers, |p| p.send_header(bh));
+		let count = self.broadcast("header", |p| p.send_header(bh));
 		debug!(
 			"broadcast_header: {}, {} at {}, to {} peers, done.",
 			bh.hash(),
@@ -338,14 +339,11 @@
 		);
 	}
 
-	/// Broadcasts the provided transaction to PEER_PREFERRED_COUNT of our
-	/// peers. We may be connected to PEER_MAX_COUNT peers so we only
-	/// want to broadcast to a random subset of peers.
+	/// Broadcasts the provided transaction to all our connected peers.
 	/// A peer implementation may drop the broadcast request
 	/// if it knows the remote peer already has the transaction.
 	pub fn broadcast_transaction(&self, tx: &core::Transaction) {
-		let num_peers = self.config.peer_max_count();
-		let count = self.broadcast("transaction", num_peers, |p| p.send_transaction(tx));
+		let count = self.broadcast("transaction", |p| p.send_transaction(tx));
 		debug!(
 			"broadcast_transaction: {} to {} peers, done.",
 			tx.hash(),
@@ -419,7 +417,7 @@
 	/// Iterate over the peer list and prune all peers we have
 	/// lost connection to or have been deemed problematic.
 	/// Also avoid connected peer count getting too high.
-	pub fn clean_peers(&self, max_count: usize) {
+	pub fn clean_peers(&self, max_inbound_count: usize, max_outbound_count: usize) {
 		let mut rm = vec![];
 
 		// build a list of peers to be cleaned up
@@ -463,16 +461,27 @@
 			}
 		}
 
-		// ensure we do not still have too many connected peers
-		let excess_count = (self.peer_count() as usize)
-			.saturating_sub(rm.len())
-			.saturating_sub(max_count);
-		if excess_count > 0 {
-			// map peers to addrs in a block to bound how long we keep the read lock for
+		// check here to make sure we don't have too many outgoing connections
+		let excess_outgoing_count =
+			(self.peer_outbound_count() as usize).saturating_sub(max_outbound_count);
+		if excess_outgoing_count > 0 {
 			let mut addrs = self
-				.connected_peers()
+				.outgoing_connected_peers()
 				.iter()
-				.take(excess_count)
+				.take(excess_outgoing_count)
+				.map(|x| x.info.addr.clone())
+				.collect::<Vec<_>>();
+			rm.append(&mut addrs);
+		}
+
+		// check here to make sure we don't have too many incoming connections
+		let excess_incoming_count =
+			(self.peer_inbound_count() as usize).saturating_sub(max_inbound_count);
+		if excess_incoming_count > 0 {
+			let mut addrs = self
+				.incoming_connected_peers()
+				.iter()
+				.take(excess_incoming_count)
 				.map(|x| x.info.addr.clone())
 				.collect::<Vec<_>>();
 			rm.append(&mut addrs);
@@ -504,14 +513,9 @@
 		}
 	}
 
-	pub fn enough_peers(&self) -> bool {
-		self.peer_count() >= self.config.peer_min_preferred_count()
-	}
-
-	/// We have enough peers, both total connected and outbound connected
-	pub fn healthy_peers_mix(&self) -> bool {
-		self.enough_peers()
-			&& self.peer_outbound_count() >= self.config.peer_min_preferred_count() / 2
+	/// We have enough outbound connected peers
+	pub fn enough_outbound_peers(&self) -> bool {
+		self.peer_outbound_count() >= self.config.peer_min_preferred_outbound_count()
 	}
 
 	/// Removes those peers that seem to have expired
@@ -680,6 +684,10 @@
 		self.adapter.txhashset_read(h)
 	}
 
+	fn txhashset_archive_header(&self) -> Result<core::BlockHeader, chain::Error> {
+		self.adapter.txhashset_archive_header()
+	}
+
 	fn txhashset_receive_ready(&self) -> bool {
 		self.adapter.txhashset_receive_ready()
 	}
@@ -690,14 +698,11 @@
 		txhashset_data: File,
 		peer_info: &PeerInfo,
 	) -> Result<bool, chain::Error> {
-		if !self.adapter.txhashset_write(h, txhashset_data, peer_info)? {
+		if self.adapter.txhashset_write(h, txhashset_data, peer_info)? {
 			debug!(
 				"Received a bad txhashset data from {}, the peer will be banned",
 				peer_info.addr
 			);
-<<<<<<< HEAD
-			self.ban_peer(peer_info.addr, ReasonForBan::BadTxHashSet);
-=======
 			self.ban_peer(peer_info.addr, ReasonForBan::BadTxHashSet)
 				.map_err(|e| {
 					let err: chain::Error =
@@ -706,10 +711,7 @@
 				})?;
 			Ok(true)
 		} else {
->>>>>>> 3d0c9afc
 			Ok(false)
-		} else {
-			Ok(true)
 		}
 	}
 
