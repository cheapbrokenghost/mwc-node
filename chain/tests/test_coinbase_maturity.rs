--- conflicted
+++ resolved
@@ -67,13 +67,8 @@
 		let key_id4 = ExtKeychainPath::new(1, 4, 0, 0, 0).to_identifier();
 
 		let next_header_info = consensus::next_difficulty(1, chain.difficulty_iter().unwrap());
-<<<<<<< HEAD
 		let reward = libtx::reward::output(&keychain, &builder, &key_id1, 0, false, 1).unwrap();
-		let mut block = core::core::Block::new(&prev, vec![], Difficulty::min(), reward).unwrap();
-=======
-		let reward = libtx::reward::output(&keychain, &builder, &key_id1, 0, false).unwrap();
 		let mut block = core::core::Block::new(&prev, &[], Difficulty::min(), reward).unwrap();
->>>>>>> ddb05520
 		block.header.timestamp = prev.timestamp + Duration::seconds(60);
 		block.header.pow.secondary_scaling = next_header_info.secondary_scaling;
 
@@ -92,7 +87,7 @@
 		assert!(coinbase_output.is_coinbase());
 
 		chain
-			.process_block(block.clone(), chain::Options::MINE, vec![])
+			.process_block(block.clone(), chain::Options::MINE)
 			.unwrap();
 
 		let prev = chain.head_header().unwrap();
@@ -153,14 +148,8 @@
 			let key_id1 = ExtKeychainPath::new(1, 1, 0, 0, 0).to_identifier();
 
 			let next_header_info = consensus::next_difficulty(1, chain.difficulty_iter().unwrap());
-<<<<<<< HEAD
 			let reward = libtx::reward::output(&keychain, &builder, &key_id1, 0, false, 1).unwrap();
-			let mut block =
-				core::core::Block::new(&prev, vec![], Difficulty::min(), reward).unwrap();
-=======
-			let reward = libtx::reward::output(&keychain, &builder, &key_id1, 0, false).unwrap();
 			let mut block = core::core::Block::new(&prev, &[], Difficulty::min(), reward).unwrap();
->>>>>>> ddb05520
 
 			block.header.timestamp = prev.timestamp + Duration::seconds(60);
 			block.header.pow.secondary_scaling = next_header_info.secondary_scaling;
@@ -180,7 +169,7 @@
 			assert!(coinbase_output.is_coinbase());
 
 			chain
-				.process_block(block.clone(), chain::Options::MINE, vec![])
+				.process_block(block.clone(), chain::Options::MINE)
 				.unwrap();
 
 			let prev = chain.head_header().unwrap();
@@ -259,9 +248,7 @@
 				)
 				.unwrap();
 
-				chain
-					.process_block(block, chain::Options::MINE, vec![])
-					.unwrap();
+				chain.process_block(block, chain::Options::MINE).unwrap();
 			}
 
 			let prev = chain.head_header().unwrap();
@@ -292,7 +279,7 @@
 			)
 			.unwrap();
 
-			let result = chain.process_block(block, chain::Options::MINE, vec![]);
+			let result = chain.process_block(block, chain::Options::MINE);
 			match result {
 				Ok(_) => (),
 				Err(_) => panic!("we did not expect an error here"),
