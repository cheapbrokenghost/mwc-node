--- conflicted
+++ resolved
@@ -21,6 +21,7 @@
 use ctrlc;
 
 use crate::config::GlobalConfig;
+use crate::core::global;
 use crate::p2p::Seeding;
 use crate::servers;
 use crate::tui::ui;
@@ -119,14 +120,10 @@
 		}
 
 		if let Some(seeds) = a.values_of("seed") {
-<<<<<<< HEAD
 			let peers = seeds
 				.filter_map(|s| s.parse().ok())
-				.map(|sa| PeerAddr::Ip(sa))
+				.map(PeerAddr::Ip)
 				.collect();
-=======
-			let peers = seeds.filter_map(|s| s.parse().ok()).map(PeerAddr).collect();
->>>>>>> f25b75c6
 			server_config.p2p_config.seeding_type = Seeding::List;
 			server_config.p2p_config.seeds = Some(PeerAddrs { peers });
 		}
